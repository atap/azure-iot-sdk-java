--- conflicted
+++ resolved
@@ -18,11 +18,7 @@
 <a name="download"/>
 ## Getting Device Explorer
 
-<<<<<<< HEAD
--  A pre-built version of the Device Explorer application for Windows can be downloaded by clicking on this link [DeviceExplorer.msi](https://github.com/Azure/azure-iot-sdks/releases/download/v1.0.0-preview.3/SetupDeviceExplorer.msi)
-=======
 You can either download a pre-built version of Device Explorer or build it yourself.
->>>>>>> b7ee0a92
 
 ### Download a pre-built version of the Device Explorer application
 
