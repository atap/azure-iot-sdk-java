// Copyright (c) Microsoft. All rights reserved.
// Licensed under the MIT license. See LICENSE file in the project root for full license information.

package com.microsoft.azure.sdk.iot.device.transport.mqtt;

import com.microsoft.azure.sdk.iot.device.IotHubSSLContext;
import com.microsoft.azure.sdk.iot.device.Message;
import com.microsoft.azure.sdk.iot.device.transport.TransportUtils;
import org.apache.commons.lang3.tuple.MutablePair;
import org.apache.commons.lang3.tuple.Pair;
import org.eclipse.paho.client.mqttv3.*;
import org.eclipse.paho.client.mqttv3.persist.MemoryPersistence;

import java.io.IOException;
import java.io.UnsupportedEncodingException;
import java.net.URLDecoder;
import java.nio.charset.StandardCharsets;
import java.security.InvalidParameterException;
import java.util.concurrent.ConcurrentLinkedQueue;

abstract public class Mqtt implements MqttCallback
{
<<<<<<< HEAD
     /*
     Variables which apply to all the concrete classes as well as to Mqtt and are to be instantiated only once
     in lifetime.
     */
=======

    abstract String parseTopic() throws IOException;
    abstract byte[] parsePayload(String topic) throws IOException;

    /*
    Variables which apply to all the concrete classes as well as to Mqtt and are to be instantiated only once
    in lifetime.
    */
>>>>>>> e54b4b29
    private static MqttConnectionInfo info ;
    static ConcurrentLinkedQueue<Pair<String, byte[]>> allReceivedMessages;
    private static Object MQTT_LOCK;


    /* Each property is separated by & and all system properties start with an encoded $ (except for iothub-ack) */
    protected final static char MESSAGE_PROPERTY_SEPARATOR = '&';
    private final static String MESSAGE_SYSTEM_PROPERTY_IDENTIFIER_ENCODED = "%24";
    private final static char MESSAGE_SYSTEM_PROPERTY_IDENTIFIER_DECODED = '$';
    protected final static char MESSAGE_PROPERTY_KEY_VALUE_SEPARATOR = '=';
    private final static int PROPERTY_KEY_INDEX = 0;
    private final static int PROPERTY_VALUE_INDEX = 1;

    /* The system property keys expected in a message */
    //This may be common with amqp as well
    protected final static String ABSOLUTE_EXPIRY_TIME = MESSAGE_SYSTEM_PROPERTY_IDENTIFIER_DECODED + ".exp";
    protected final static String CORRELATION_ID = MESSAGE_SYSTEM_PROPERTY_IDENTIFIER_DECODED + ".cid";
    protected final static String MESSAGE_ID = MESSAGE_SYSTEM_PROPERTY_IDENTIFIER_DECODED + ".mid";
    protected final static String TO = MESSAGE_SYSTEM_PROPERTY_IDENTIFIER_DECODED + ".to";
    protected final static String USER_ID = MESSAGE_SYSTEM_PROPERTY_IDENTIFIER_DECODED + ".uid";
    protected final static String IOTHUB_ACK = "iothub-ack";

    /* Inner class which holds the basic information related to Mqtt Client Async. */
    protected class MqttConnectionInfo
    {
        protected MqttAsyncClient mqttAsyncClient = null;
        private MqttConnectOptions connectionOptions = null;

        //mqtt connection options
        private static final int KEEP_ALIVE_INTERVAL = 20;
        private static final int MQTT_VERSION = 4;
        private static final boolean SET_CLEAN_SESSION = false;
        private static final int QOS = 1;
        private static final int MAX_WAIT_TIME = 1000;

        // paho mqtt only supports 10 messages in flight at the same time
        private static final int MAX_IN_FLIGHT_COUNT = 10;

        MqttConnectionInfo(String serverURI, String clientId, String userName, String password, IotHubSSLContext iotHubSSLContext) throws IOException
        {
            try
            {
                mqttAsyncClient = new MqttAsyncClient(serverURI, clientId, new MemoryPersistence());
                mqttAsyncClient.setCallback(Mqtt.this);
                connectionOptions = new MqttConnectOptions();
                this.updateConnectionOptions(userName, password, iotHubSSLContext);
            }
            catch (MqttException e)
            {
                mqttAsyncClient = null;
                connectionOptions = null;
                throw new IOException("Error initializing MQTT connection:" + e.getMessage());
            }
        }

        /**
         * Generates the connection options for the mqtt broker connection.
         *
         * @param userName the user name for the mqtt broker connection.
         * @param userPassword the user password for the mqtt broker connection.
         */
        private void updateConnectionOptions(String userName, String userPassword, IotHubSSLContext iotHubSSLContext)
        {
            this.connectionOptions.setKeepAliveInterval(KEEP_ALIVE_INTERVAL);
            this.connectionOptions.setCleanSession(SET_CLEAN_SESSION);
            this.connectionOptions.setMqttVersion(MQTT_VERSION);
            this.connectionOptions.setUserName(userName);
            this.connectionOptions.setPassword(userPassword.toCharArray());
            this.connectionOptions.setSocketFactory(iotHubSSLContext.getIotHubSSlContext().getSocketFactory());
        }
    }

    private void setMqttInfo(String serverURI, String clientId, String userName, String password, IotHubSSLContext iotHubSSLContext) throws IOException
    {
        /*
        **Codes_SRS_Mqtt_25_003: [**The constructor shall use the configuration to instantiate an instance of the inner class MqttConnectionInfo if not already created.**]**
         */
        /*
        ** Codes_SRS_Mqtt_25_004: [**If an instance of the inner class MqttConnectionInfo is already created than it shall return doing nothing.**]**
         */
        if (Mqtt.info == null)
        {
            Mqtt.info = new MqttConnectionInfo(serverURI, clientId, userName, password, iotHubSSLContext);
            Mqtt.allReceivedMessages = new ConcurrentLinkedQueue<>();
            Mqtt.MQTT_LOCK = new Object();
        }
    }

    /**
     * Constructor to instantiate mqtt broker connection.
     *
     */
    public Mqtt()
    {
        /*
        ** Codes_SRS_Mqtt_25_001: [**The constructor shall instantiate MQTT lock for using base class.**]**
        */
        if (Mqtt.MQTT_LOCK == null)
        {
            Mqtt.MQTT_LOCK = new Object();
        }
    }

    /**
     * Constructor to instantiate mqtt broker connection.
     *
     * @param serverURI the server uri associated with this mqtt broker connection
     * @param clientId the client Id associated with this mqtt broker connection.
     * @param userName the user name for the mqtt broker connection.
     * @param userPassword the user password for the mqtt broker connection.
     * @param iotHubSSLContext the iothub SSL context
     * @throws IOException if failed to set the mqtt information
     */
    public Mqtt(String serverURI, String clientId, String userName, String userPassword, IotHubSSLContext iotHubSSLContext) throws IOException
    {
        /*
         ** Codes_SRS_Mqtt_25_002: [**The constructor shall throw InvalidParameter Exception if any of the parameters are null or empty .**]**
         */
        if (serverURI == null || clientId == null || userName == null || userPassword == null || iotHubSSLContext == null)
        {
            throw new InvalidParameterException();
        }

        else if (serverURI.length() == 0 || clientId.length() == 0 || userName.length() == 0 || userPassword.length() == 0)
        {
            throw new InvalidParameterException();
        }

        try
        {
            /*
            **Codes_SRS_Mqtt_25_003: [**The constructor shall use the configuration to instantiate an instance of the inner class MqttConnectionInfo if not already created.**]**
             */
            setMqttInfo(serverURI, clientId, userName, userPassword, iotHubSSLContext);
        }
        catch (IOException e)
        {
            /*
            **Codes_SRS_Mqtt_25_045: [**The constructor throws IOException if MqttException is thrown and doesn't instantiate this instance.**]**
             */
            Mqtt.info = null;
            Mqtt.allReceivedMessages = null;
            Mqtt.MQTT_LOCK = null;
            throw new IOException(e.getMessage());
        }
    }

    /**
     * Method to restart mqtt broker connection.
     */

    public void restartBaseMqtt()
    {
        /*
            As this is abstract class, if we ever want to restart application
            in the current scope to create a new instance of this base class,
            we have to unset all its static variables.
        */

        /*
        ** Codes_SRS_Mqtt_25_046: [**restartBaseMqtt shall unset all the static variables.**]**
         */
        Mqtt.MQTT_LOCK = null;
        Mqtt.allReceivedMessages = null;
        Mqtt.info = null;
    }

    /**
     * Method to connect to mqtt broker connection.
     *
     * @throws IOException if failed to establish the mqtt connection.
     */
    protected void connect() throws IOException
    {
        synchronized (Mqtt.MQTT_LOCK)
        {
            try
            {
                if (Mqtt.info == null)
                {
                    /*
                    ** Codes_SRS_Mqtt_25_006: [**If the inner class MqttConnectionInfo has not been instantiated then the function shall throw IOException.**]**
                     */
                    throw new IOException("Mqtt client should be initialised atleast once before using it");
                }

                /*
                **Codes_SRS_Mqtt_25_008: [**If the MQTT connection is already open, the function shall do nothing.**]**
                 */
                if (!Mqtt.info.mqttAsyncClient.isConnected())
                {
                    /*
                    **Codes_SRS_Mqtt_25_005: [**The function shall establish an MQTT connection with an IoT Hub using the provided host name, user name, device ID, and sas token.**]**
                     */
                    IMqttToken connectToken = Mqtt.info.mqttAsyncClient.connect(Mqtt.info.connectionOptions);
                    connectToken.waitForCompletion();
                }
            }
            catch (MqttException e)
            {
                /*
                ** Codes_SRS_Mqtt_25_007: [**If an MQTT connection is unable to be established for any reason, the function shall throw an IOException.**]**
                 */
                throw new IOException("Unable to connect to service" + e.getMessage());
            }
        }

    }

    /**
     * Method to disconnect to mqtt broker connection.
     *
     * @throws IOException if failed to ends the mqtt connection.
     */
    protected void disconnect() throws IOException
    {
        try
        {
            /*
            **Codes_SRS_Mqtt_25_010: [**If the MQTT connection is closed, the function shall do nothing.**]**
            */
            if (Mqtt.info.mqttAsyncClient.isConnected())
            {
                /*
                ** Codes_SRS_Mqtt_25_009: [**The function shall close the MQTT connection.**]**
                */
                IMqttToken disconnectToken = Mqtt.info.mqttAsyncClient.disconnect();
                disconnectToken.waitForCompletion();
            }
            Mqtt.info.mqttAsyncClient = null;
        }
<<<<<<< HEAD
=======

>>>>>>> e54b4b29
        catch (MqttException e)
        {
            /*
            ** SRS_Mqtt_25_011: [**If an MQTT connection is unable to be closed for any reason, the function shall throw an IOException.**]**
            */
            throw new IOException("Unable to disconnect" + "because " + e.getMessage() );
        }
    }

    /**
     * Method to publish to mqtt broker connection.
     *
     * @param publishTopic the topic to publish on mqtt broker connection.
     * @param payload   the payload to publish on publishTopic of mqtt broker connection.
     * @throws IOException if failed to publish the mqtt topic.
     */
    protected void publish(String publishTopic, byte[] payload) throws IOException
    {
        synchronized (Mqtt.MQTT_LOCK)
        {
            try
            {
                if (Mqtt.info == null)
                {
                    System.out.println("Mqtt client should be initialised atleast once before using it");
                    throw new InvalidParameterException();
                }

                if (!Mqtt.info.mqttAsyncClient.isConnected())
                {
                    /*
                    ** Codes_SRS_Mqtt_25_012: [**If the MQTT connection is closed, the function shall throw an IOException.**]**
                     */
                    throw new IOException("Cannot publish when mqtt client is disconnected");
                }

                if (publishTopic == null || publishTopic.length() == 0 || payload == null)
                {
                    /*
                    **Codes_SRS_Mqtt_25_013: [**If the either publishTopic is null or empty or if payload is null, the function shall throw an IOException.**]**
                    */
                    throw new IOException("Cannot publish on null or empty publish topic");
                }

                while (Mqtt.info.mqttAsyncClient.getPendingDeliveryTokens().length >= MqttConnectionInfo.MAX_IN_FLIGHT_COUNT)
                {
                    /*
                    **Codes_SRS_Mqtt_25_048: [**publish shall check for pending publish tokens by calling getPendingDeliveryTokens.
                    * And if there are pending tokens publish shall sleep until the number of pending tokens are less than 10 as per paho limitations**]**
                    */
                    Thread.sleep(10);

                    if (!Mqtt.info.mqttAsyncClient.isConnected())
                    {
                    /*
                    ** Codes_SRS_Mqtt_25_012: [**If the MQTT connection is closed, the function shall throw an IOException.**]**
                     */
                        throw new IOException("Cannot publish when mqtt client is holding 10 tokens and  is disconnected");
                    }
                }

                MqttMessage mqttMessage = (payload.length == 0) ? new MqttMessage() : new MqttMessage(payload);

                mqttMessage.setQos(MqttConnectionInfo.QOS);

                /*
                **Codes_SRS_Mqtt_25_014: [**The function shall publish message payload on the publishTopic specified to the IoT Hub given in the configuration.**]**
                 */

                IMqttDeliveryToken publishToken = Mqtt.info.mqttAsyncClient.publish(publishTopic, mqttMessage);

            }
            catch (MqttException e)
            {
                /*
                **Codes_SRS_Mqtt_25_047: [**If the Mqtt Client Async throws MqttException, the function shall throw an IOException with the message.**]**
                 */
                throw new IOException("Unable to publish message on topic : " + publishTopic + " because " + e.getCause() + e.getMessage());
            }
            catch (InterruptedException e)
            {
                throw new IOException("Interrupted, Unable to publish message on topic : " + publishTopic);
            }
            catch (Exception e)
            {
                throw new IOException("Unable to publish message on topic : " + publishTopic + " " + e.getCause() + e.getMessage());
            }
        }
    }

    /**
     * Method to subscribe to mqtt broker connection.
     *
     * @param topic the topic to subscribe on mqtt broker connection.
     * @throws IOException if failed to subscribe the mqtt topic.
     */
    protected void subscribe(String topic) throws IOException
    {
        synchronized (Mqtt.MQTT_LOCK)
        {
            try
            {
                if (Mqtt.info == null)
                {
                    throw new IOException("Mqtt client should be initialised atleast once before using it");
                }
                else if (topic == null)
                {
                    /*
                    **Codes_SRS_Mqtt_25_016: [**If the subscribeTopic is null or empty, the function shall throw an InvalidParameter Exception.**]**
                     */
                    throw new InvalidParameterException("Topic cannot be null");

                }
                else if (!Mqtt.info.mqttAsyncClient.isConnected())
                {
                    /*
                    **Codes_SRS_Mqtt_25_015: [**If the MQTT connection is closed, the function shall throw an IOexception with message.**]**
                     */
                    throw new IOException("Cannot suscribe when mqtt client is disconnected");
                }
                /*
                **Codes_SRS_Mqtt_25_017: [**The function shall subscribe to subscribeTopic specified to the IoT Hub given in the configuration.**]**
                 */
                IMqttToken subToken = Mqtt.info.mqttAsyncClient.subscribe(topic, MqttConnectionInfo.QOS);
                subToken.waitForCompletion(MqttConnectionInfo.MAX_WAIT_TIME);
            }
            catch (MqttException e)
            {
                /*
                **Codes_SRS_Mqtt_25_048: [**If the Mqtt Client Async throws MqttException for any reason, the function shall throw an IOException with the message.**]**
                 */
                throw new IOException("Unable to subscribe to topic :" + topic + " because " + e.getCause() + e.getMessage());
            }
        }
    }

    /**
     * Method to unsubscribe to mqtt broker connection.
     *
     * @param topic the topic to unsubscribe on mqtt broker connection.
     * @throws IOException if failed to unsubscribe the mqtt topic.
     */
    void unsubscribe(String topic) throws IOException
    {
        synchronized (Mqtt.MQTT_LOCK)
        {
            try
            {
                if (!Mqtt.info.mqttAsyncClient.isConnected())
                {
                    /*
                    **Codes_SRS_Mqtt_25_018: [**If the MQTT connection is closed, the function shall throw an IOException with message.**]**
                     */
                    throw new IOException("Cannot unsubscribe when mqtt client is disconnected");
                }
                /*
                **Codes_SRS_Mqtt_25_020: [**The function shall unsubscribe from subscribeTopic specified to the IoT Hub given in the configuration.**]**
                 */
                IMqttToken subToken = Mqtt.info.mqttAsyncClient.unsubscribe(topic);
                subToken.waitForCompletion();

            }
            catch (MqttException e)
            {
                /*
                **Codes_SRS_Mqtt_25_019: [**If the unsubscribeTopic is null or empty, the function shall throw an IOException.**]**
                 */
                throw new IOException("Unable to unsubscribe to topic :" + topic + "because " + e.getCause() + e.getMessage());
            }
        }
    }

    protected boolean isConnected()
    {
        if (Mqtt.info == null || Mqtt.info.mqttAsyncClient == null)
        {
            throw new InvalidParameterException("Mqtt client should be initialised atleast once before using it");
        }
        return Mqtt.info.mqttAsyncClient.isConnected();
    }

    /**
     * Method to receive messages on mqtt broker connection.
     *
     * @return a received message. It can be {@code null}
     * @throws IOException if failed to receive mqtt message.
     */
    public Message receive() throws IOException
    {
        synchronized (Mqtt.MQTT_LOCK)
        {
            if (Mqtt.info == null)
            {
                throw new InvalidParameterException("Mqtt client should be initialised at least once before using it");
            }

            // Codes_SRS_Mqtt_34_023: [This method shall call peekMessage to get the message payload from the recevived Messages queue corresponding to the messaging client's operation.]
            Pair<String, byte[]> messagePair = peekMessage();
            if (messagePair != null)
            {
<<<<<<< HEAD
                String topic = messagePair.getKey();
                if (topic != null)
                {
                    byte[] data = messagePair.getValue();
                    if (data != null)
                    {
                        //remove this message from the queue as this is the correct handler
                        allReceivedMessages.poll();

                        // Codes_SRS_Mqtt_34_024: [This method shall construct new Message with the bytes obtained from peekMessage and return the message.]
                        return new Message(data);
                    }
                    else
                    {
                        // Codes_SRS_Mqtt_34_025: [If the call to peekMessage returns null when topic is non-null then this method will throw IOException]
                        throw new IOException("Data cannot be null when topic is non-null");
                    }
=======
                /*
                 **Codes_SRS_Mqtt_25_023: [**This method shall call parsePayload to get the message payload from the received Messages queue corresponding to the messaging client's operation.**]**
                 */
                byte[] data = parsePayload(topic);
                if (data != null)
                {
                    return constructMessage(data, topic);
>>>>>>> e54b4b29
                }
                else
                {
                    // Codes_SRS_Mqtt_34_022: [If the call peekMessage returns a null or empty string then this method shall do nothing and return null]
                    return null;
                }
            }

            // Codes_SRS_Mqtt_34_021: [If the call peekMessage returns null then this method shall do nothing and return null]
            return null;
        }
    }

    /**
     * Event fired when the connection with the MQTT broker is lost.
     * @param throwable Reason for losing the connection.
     */
    @Override
    public void connectionLost(Throwable throwable)
    {
        synchronized (Mqtt.MQTT_LOCK)
        {
            if (Mqtt.info != null && Mqtt.info.mqttAsyncClient != null)
            {
                int currentReconnectionAttempt = 0;
                while (!Mqtt.info.mqttAsyncClient.isConnected())
                {
                    System.out.println("Lost connection to the server. Reconnecting " + currentReconnectionAttempt + " time.");
                    try
                    {
                        currentReconnectionAttempt++;
                        connect();
                    }
                    catch (Exception e)
                    {
                        try
                        {
                            /*
                            Codes_SRS_Mqtt_25_027: [**The function shall attempt to reconnect to the IoTHub in a loop with exponential backoff until it succeeds**]**
                             */
                            /*
                            **Codes_SRS_Mqtt_25_028: [**The maximum wait interval until a reconnect is attempted shall be 60 seconds.**]**
                             */
                            Thread.sleep(TransportUtils.generateSleepInterval(currentReconnectionAttempt));
                        }
                        catch (InterruptedException ie)
                        {
                            // do nothing and continue trying...
                        }
                    }
                }
            }
            else
            {
                System.out.println("Initialise before using this..");
            }
        }
    }

    /**
     * Event fired when the message arrived on the MQTT broker.
     * @param topic the topic on which message arrived.
     * @param mqttMessage  the message arrived on the Mqtt broker.
     */

    @Override
    public void messageArrived(String topic, MqttMessage mqttMessage)
    {
        /*
        **Codes_SRS_Mqtt_25_030: [**The payload of the message and the topic is added to the received messages queue .**]**
         */
        Mqtt.allReceivedMessages.add(new MutablePair<>(topic, mqttMessage.getPayload()));
    }

    /**
     * Event fired when the message arrived on the MQTT broker.
     * @param iMqttDeliveryToken the MqttDeliveryToken for which the message was successfully sent.
     */

    @Override
    public void deliveryComplete(IMqttDeliveryToken iMqttDeliveryToken)
    {

    }

<<<<<<< HEAD
    public Pair<String, byte[]> peekMessage() throws IOException
    {
        if (allReceivedMessages == null)
        {
            // Codes_SRS_MQTTDEVICEMETHOD_34_034: [If allReceivedMessages queue is null then this method shall throw IOException.]
            throw new IOException("Queue cannot be null");
        }

        return allReceivedMessages.peek();
=======
    /**
     * Converts the provided data and topic string into an instance of Message
     * @param data the payload from the topic
     * @param topic the topic string for this message
     * @return a new instance of Message containing the payload and all the properties in the topic string
     * @throws IllegalArgumentException if the topic string has no system properties
     */
    private Message constructMessage(byte[] data, String topic) throws IllegalArgumentException
    {
        /*
        **Codes_SRS_Mqtt_25_024: [**This method shall construct new Message with the bytes obtained from parsePayload and return the message.**]**
        */
        Message message = new Message(data);

        int propertiesStringStartingIndex = topic.indexOf(MESSAGE_SYSTEM_PROPERTY_IDENTIFIER_ENCODED);
        if (propertiesStringStartingIndex != -1)
        {
            String propertiesString = topic.substring(propertiesStringStartingIndex);

            /*
            **Codes_SRS_Mqtt_34_041: [**This method shall call assignPropertiesToMessage so that all properties from the topic string can be assigned to the message**]**
            */
            assignPropertiesToMessage(message, propertiesString);
        }

        return message;
    }

    /**
     * Takes propertiesString and parses it for all the properties it holds and then assigns them to the provided message
     * @param propertiesString the string to parse containing all the properties
     * @param message the message to add the parsed properties to
     * @throws IllegalArgumentException if a property's key and value are not separated by the '=' symbol
     * @throws NumberFormatException if the property for expiry time is present, but the value cannot be parsed as a Long
     * */
    private void assignPropertiesToMessage(Message message, String propertiesString) throws IllegalArgumentException, NumberFormatException
    {
        /*
        **Codes_SRS_Mqtt_34_054: [**A message may have 0 to many custom properties**]**
        */
        //expected format is <key>=<value><MESSAGE_PROPERTY_SEPARATOR><key>=<value><MESSAGE_PROPERTY_SEPARATOR>...
        for (String propertyString : propertiesString.split(String.valueOf(MESSAGE_PROPERTY_SEPARATOR)))
        {
            if (propertyString.contains("="))
            {
                //Expected format is <key>=<value> where both key and value may be encoded
                String key = propertyString.split("=")[PROPERTY_KEY_INDEX];
                String value = propertyString.split("=")[PROPERTY_VALUE_INDEX];
                try
                {
                    /*
                    **Codes_SRS_Mqtt_34_053: [**A property's key and value may include unusual characters such as &, %, $**]**
                    */
                    key = URLDecoder.decode(key, StandardCharsets.UTF_8.name());
                    value = URLDecoder.decode(value, StandardCharsets.UTF_8.name());
                }
                catch (UnsupportedEncodingException e)
                {
                    // should never happen, since the encoding is hard-coded.
                    throw new IllegalStateException(e);
                }

                //Some properties are reserved system properties and must be saved in the message differently
                switch (key)
                {
                    case TO:
                        //do nothing
                        break;
                    case MESSAGE_ID:
                        message.setMessageId(value);
                        break;
                    case IOTHUB_ACK:
                        //do nothing
                        break;
                    case CORRELATION_ID:
                        message.setCorrelationId(value);
                        break;
                    case USER_ID:
                        //do nothing
                        break;
                    case ABSOLUTE_EXPIRY_TIME:
                        //do nothing
                        break;
                    default:
                        message.setProperty(key, value);
                }
            }
            else
            {
                /*
                 **Codes_SRS_Mqtt_34_051: [**If a topic string's property's key and value are not separated by the '=' symbol, an IllegalArgumentException shall be thrown**]**
                 */
                throw new IllegalArgumentException("Unexpected property string provided. Expected '=' symbol between key and value of the property in string: " + propertyString);
            }
        }
>>>>>>> e54b4b29
    }
}<|MERGE_RESOLUTION|>--- conflicted
+++ resolved
@@ -20,21 +20,11 @@
 
 abstract public class Mqtt implements MqttCallback
 {
-<<<<<<< HEAD
      /*
      Variables which apply to all the concrete classes as well as to Mqtt and are to be instantiated only once
      in lifetime.
      */
-=======
-
-    abstract String parseTopic() throws IOException;
-    abstract byte[] parsePayload(String topic) throws IOException;
-
-    /*
-    Variables which apply to all the concrete classes as well as to Mqtt and are to be instantiated only once
-    in lifetime.
-    */
->>>>>>> e54b4b29
+
     private static MqttConnectionInfo info ;
     static ConcurrentLinkedQueue<Pair<String, byte[]>> allReceivedMessages;
     private static Object MQTT_LOCK;
@@ -266,10 +256,6 @@
             }
             Mqtt.info.mqttAsyncClient = null;
         }
-<<<<<<< HEAD
-=======
-
->>>>>>> e54b4b29
         catch (MqttException e)
         {
             /*
@@ -471,7 +457,6 @@
             Pair<String, byte[]> messagePair = peekMessage();
             if (messagePair != null)
             {
-<<<<<<< HEAD
                 String topic = messagePair.getKey();
                 if (topic != null)
                 {
@@ -482,22 +467,13 @@
                         allReceivedMessages.poll();
 
                         // Codes_SRS_Mqtt_34_024: [This method shall construct new Message with the bytes obtained from peekMessage and return the message.]
-                        return new Message(data);
+                        return constructMessage(data, topic);
                     }
                     else
                     {
                         // Codes_SRS_Mqtt_34_025: [If the call to peekMessage returns null when topic is non-null then this method will throw IOException]
                         throw new IOException("Data cannot be null when topic is non-null");
                     }
-=======
-                /*
-                 **Codes_SRS_Mqtt_25_023: [**This method shall call parsePayload to get the message payload from the received Messages queue corresponding to the messaging client's operation.**]**
-                 */
-                byte[] data = parsePayload(topic);
-                if (data != null)
-                {
-                    return constructMessage(data, topic);
->>>>>>> e54b4b29
                 }
                 else
                 {
@@ -583,7 +559,6 @@
 
     }
 
-<<<<<<< HEAD
     public Pair<String, byte[]> peekMessage() throws IOException
     {
         if (allReceivedMessages == null)
@@ -593,7 +568,9 @@
         }
 
         return allReceivedMessages.peek();
-=======
+    }
+
+
     /**
      * Converts the provided data and topic string into an instance of Message
      * @param data the payload from the topic
@@ -689,6 +666,5 @@
                 throw new IllegalArgumentException("Unexpected property string provided. Expected '=' symbol between key and value of the property in string: " + propertyString);
             }
         }
->>>>>>> e54b4b29
     }
 }