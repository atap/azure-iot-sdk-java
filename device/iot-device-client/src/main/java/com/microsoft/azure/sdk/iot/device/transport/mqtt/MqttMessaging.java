// Copyright (c) Microsoft. All rights reserved.
// Licensed under the MIT license. See LICENSE file in the project root for full license information.

package com.microsoft.azure.sdk.iot.device.transport.mqtt;

import com.microsoft.azure.sdk.iot.device.Message;
import com.microsoft.azure.sdk.iot.device.MessageProperty;
import com.microsoft.azure.sdk.iot.device.MessageType;
import com.microsoft.azure.sdk.iot.device.exceptions.TransportException;
import com.microsoft.azure.sdk.iot.device.transport.IotHubListener;

public class MqttMessaging extends Mqtt
{
    private String deviceId;
    private String moduleId;
    private String subscribeTopic;
    private String publishTopic;
    private String parseTopic;

    public MqttMessaging(MqttConnection mqttConnection, String deviceId, IotHubListener listener, MqttMessageListener messageListener, String connectionId, String moduleId) throws TransportException
    {
        //Codes_SRS_MqttMessaging_25_002: [The constructor shall use the configuration to instantiate super class and passing the parameters.]
        super(mqttConnection, listener, messageListener, connectionId);

        if (deviceId == null || deviceId.isEmpty())
        {
            //Codes_SRS_MqttMessaging_25_001: [The constructor shall throw IllegalArgumentException if any of the parameters are null or empty .]
            throw new IllegalArgumentException("Device id cannot be null or empty");
        }

        if (moduleId == null || moduleId.isEmpty())
        {
            //Codes_SRS_MqttMessaging_25_003: [The constructor construct publishTopic and subscribeTopic from deviceId.]
            this.publishTopic = "devices/" + deviceId + "/messages/events/";
            this.subscribeTopic = "devices/" + deviceId + "/messages/devicebound/#";
            this.parseTopic = "devices/" + deviceId + "/messages/devicebound/";
        }
        else
        {
            //Codes_SRS_MqttMessaging_34_031: [The constructor construct publishTopic and subscribeTopic from deviceId and moduleId.]
            this.publishTopic = "devices/" + deviceId + "/modules/" + moduleId +"/messages/events/";
            this.subscribeTopic = "devices/" + deviceId + "/modules/" + moduleId +"/inputs/#";
            this.parseTopic = "devices/" + deviceId + "/modules/" + moduleId +"/inputs/";
        }

        this.deviceId = deviceId;
        this.moduleId = moduleId;
    }

    public void start() throws TransportException
    {
        //Codes_SRS_MqttMessaging_25_020: [start method shall be call connect to establish a connection to IOT Hub with the given configuration.]
        //Codes_SRS_MqttMessaging_25_021: [start method shall subscribe to messaging subscribe topic once connected.]
        this.connect();
        this.subscribe(subscribeTopic);
    }

    public void stop() throws TransportException
    {
        //Codes_SRS_MqttMessaging_25_022: [stop method shall be call disconnect to tear down a connection to IOT Hub with the given configuration.]
        this.disconnect();
    }

    /**
     * Sends the provided telemetry message over the mqtt connection
     *
     * @param message the message to send
     * @throws TransportException if any exception is encountered while sending the message
     */
    public void send(Message message) throws TransportException
    {
        if (message == null || message.getBytes() == null)
        {
            //Codes_SRS_MqttMessaging_25_025: [send method shall throw an IllegalArgumentException if the message is null.]
            throw new IllegalArgumentException("Message cannot be null");
        }

        StringBuilder stringBuilder = new StringBuilder();
        stringBuilder.append(this.publishTopic);

        boolean separatorNeeded = false;

        if (message.getMessageId() != null)
        {
            //Codes_SRS_MqttMessaging_21_027: [send method shall append the messageid to publishTopic before publishing using the key name `$.mid`.]
            stringBuilder.append(MESSAGE_ID);
            stringBuilder.append(MESSAGE_PROPERTY_KEY_VALUE_SEPARATOR);
            stringBuilder.append(message.getMessageId());

            separatorNeeded = true;
        }

        if (message.getCorrelationId() != null)
        {
            if (separatorNeeded)
            {
                stringBuilder.append(MESSAGE_PROPERTY_SEPARATOR);
            }

            //Codes_SRS_MqttMessaging_34_028: [If the message has a correlationId, this method shall append that correlationid to publishTopic before publishing using the key name `$.cid`.]
            stringBuilder.append(CORRELATION_ID);
            stringBuilder.append(MESSAGE_PROPERTY_KEY_VALUE_SEPARATOR);
            stringBuilder.append(message.getCorrelationId());

            separatorNeeded = true;
        }

        if (message.getTo() != null)
        {
            if (separatorNeeded)
            {
                stringBuilder.append(MESSAGE_PROPERTY_SEPARATOR);
            }

            //Codes_SRS_MqttMessaging_34_029: [If the message has a To, this method shall append that To to publishTopic before publishing using the key name `$.to`.]
            stringBuilder.append(TO);
            stringBuilder.append(MESSAGE_PROPERTY_KEY_VALUE_SEPARATOR);
            stringBuilder.append(message.getTo());

            separatorNeeded = true;
        }

        if (message.getOutputName() != null)
        {
            if (separatorNeeded)
            {
                stringBuilder.append(MESSAGE_PROPERTY_SEPARATOR);
            }

            //Codes_SRS_MqttMessaging_34_032: [If the message has a OutputName, this method shall append that To to publishTopic before publishing using the key name `$.on`.]
            stringBuilder.append(OUTPUT_NAME);
            stringBuilder.append(MESSAGE_PROPERTY_KEY_VALUE_SEPARATOR);
            stringBuilder.append(message.getOutputName());

            separatorNeeded = true;
        }

<<<<<<< HEAD
=======
        if (message.getConnectionDeviceId() != null)
        {
            if (separatorNeeded)
            {
                stringBuilder.append(MESSAGE_PROPERTY_SEPARATOR);
            }

            stringBuilder.append(CONNECTION_DEVICE_ID);
            stringBuilder.append(MESSAGE_PROPERTY_KEY_VALUE_SEPARATOR);
            stringBuilder.append(message.getConnectionDeviceId());

            separatorNeeded = true;
        }

        if (message.getConnectionModuleId() != null)
        {
            if (separatorNeeded)
            {
                stringBuilder.append(MESSAGE_PROPERTY_SEPARATOR);
            }

            stringBuilder.append(CONNECTION_MODULE_ID);
            stringBuilder.append(MESSAGE_PROPERTY_KEY_VALUE_SEPARATOR);
            stringBuilder.append(message.getConnectionModuleId());

            separatorNeeded = true;
        }
>>>>>>> 282e10fa

        for (MessageProperty property : message.getProperties())
        {
            if (separatorNeeded)
            {
                stringBuilder.append(MESSAGE_PROPERTY_SEPARATOR);
            }

            //Codes_SRS_MqttMessaging_34_026: [This method shall append each custom property's name and value to the publishTopic before publishing.]
            stringBuilder.append(property.getName());
            stringBuilder.append(MESSAGE_PROPERTY_KEY_VALUE_SEPARATOR);
            stringBuilder.append(property.getValue());

            separatorNeeded = true;
        }

        if (this.moduleId != null && !this.moduleId.isEmpty())
        {
            stringBuilder.append("/");
        }
        String messagePublishTopic = stringBuilder.toString();

        //Codes_SRS_MqttMessaging_25_024: [send method shall publish a message to the IOT Hub on the publish topic by calling method publish().]
        this.publish(messagePublishTopic, message);
    }

    private void throwTelemetryTransportException(Exception e) throws TransportException
    {
        TransportException transportException = new TransportException(e);
        transportException.setIotHubService(TransportException.IotHubService.TELEMETRY);
        throw transportException;
    }
}<|MERGE_RESOLUTION|>--- conflicted
+++ resolved
@@ -135,36 +135,7 @@
             separatorNeeded = true;
         }
 
-<<<<<<< HEAD
-=======
-        if (message.getConnectionDeviceId() != null)
-        {
-            if (separatorNeeded)
-            {
-                stringBuilder.append(MESSAGE_PROPERTY_SEPARATOR);
-            }
-
-            stringBuilder.append(CONNECTION_DEVICE_ID);
-            stringBuilder.append(MESSAGE_PROPERTY_KEY_VALUE_SEPARATOR);
             stringBuilder.append(message.getConnectionDeviceId());
-
-            separatorNeeded = true;
-        }
-
-        if (message.getConnectionModuleId() != null)
-        {
-            if (separatorNeeded)
-            {
-                stringBuilder.append(MESSAGE_PROPERTY_SEPARATOR);
-            }
-
-            stringBuilder.append(CONNECTION_MODULE_ID);
-            stringBuilder.append(MESSAGE_PROPERTY_KEY_VALUE_SEPARATOR);
-            stringBuilder.append(message.getConnectionModuleId());
-
-            separatorNeeded = true;
-        }
->>>>>>> 282e10fa
 
         for (MessageProperty property : message.getProperties())
         {
