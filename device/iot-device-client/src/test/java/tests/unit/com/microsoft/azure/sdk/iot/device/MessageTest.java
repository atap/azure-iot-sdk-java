// Copyright (c) Microsoft. All rights reserved.
// Licensed under the MIT license. See LICENSE file in the project root for full license information.

package tests.unit.com.microsoft.azure.sdk.iot.device;

<<<<<<< HEAD
import com.microsoft.azure.sdk.iot.device.DiagnosticPropertyData;
=======
import com.microsoft.azure.sdk.iot.device.IotHubConnectionString;
>>>>>>> b750670c
import com.microsoft.azure.sdk.iot.device.Message;
import com.microsoft.azure.sdk.iot.device.MessageProperty;
import com.microsoft.azure.sdk.iot.device.MessageType;
import mockit.Deencapsulation;
import mockit.Mocked;
import mockit.NonStrictExpectations;
import org.junit.Test;

import java.nio.charset.Charset;
import java.nio.charset.StandardCharsets;

import static org.hamcrest.CoreMatchers.is;
import static org.hamcrest.CoreMatchers.not;
import static org.junit.Assert.*;

/**
 * Unit test for Message class.
 * 88% methods, 91% lines covered
 */
public class MessageTest
{
    protected static Charset UTF8 = StandardCharsets.UTF_8;
    private static final String IOTHUB_CONNECTION_STRING_CLASS = "com.microsoft.azure.sdk.iot.device.IotHubConnectionString";

    // Tests_SRS_MESSAGE_11_024: [The constructor shall save the message body.]
    // Tests_SRS_MESSAGE_11_002: [The function shall return the message body.]
    @Test
    public void constructorSavesBody()
    {
        final byte[] body = { 1, 2, 3 };

        Message msg = new Message(body);
        byte[] testBody = msg.getBytes();

        byte[] expectedBody = body;
        assertThat(testBody, is(expectedBody));
    }

    // Tests_SRS_MESSAGE_11_025: [If the message body is null, the constructor shall throw an IllegalArgumentException.]
    @Test(expected = IllegalArgumentException.class)
    public void constructorRejectsNullBody()
    {
        final byte[] body = null;

        new Message(body);
    }

    // Tests_SRS_MESSAGE_11_022: [The function shall return the message body, encoded using charset UTF-8.]
    @Test
    public void getBodyAsStringReturnsUtf8Body()
    {
        final byte[] body = { 0x61, 0x62, 0x63 };

        Message msg = new Message(body);
        String testBody = new String(msg.getBytes(), Message.DEFAULT_IOTHUB_MESSAGE_CHARSET);

        String expectedBody = new String(body, UTF8);
        assertThat(testBody, is(expectedBody));
    }

    // Tests_SRS_MESSAGE_11_026: [The function shall set the message property to the given value.]
    // Tests_SRS_MESSAGE_11_032: [The function shall return the value associated with the message property name, where the name can be either the HTTPS or AMQPS property name.]
    @Test
    public void setPropertyAndGetPropertyMatch(
            @Mocked final MessageProperty mockProperty)
    {
        final byte[] body = { 0x61, 0x62, 0x63 };
        final String name = "test-name";
        final String value1 = "test-value1";
        final String value2 = "test-value2";
        new NonStrictExpectations()
        {
            {
                new MessageProperty(name, value1);
                result = mockProperty;
                mockProperty.hasSameName(name);
                result = true;
                mockProperty.getValue();
                result = value1;
            }
        };

        Message msg = new Message(body);
        msg.setProperty(name, value1);

        String testValue = msg.getProperty(name);
        String expectedValue = value1;

        assertThat(testValue, is(expectedValue));

        new NonStrictExpectations()
        {
            {
                new MessageProperty(name, value2);
                result = mockProperty;
                mockProperty.hasSameName(name);
                result = true;
                mockProperty.getValue();
                result = value2;
            }
        };

        msg.setProperty(name, value2);
        testValue = msg.getProperty(name);
        expectedValue = value2;

        assertThat(testValue, is(expectedValue));
    }

    // Tests_SRS_MESSAGE_11_028: [If name is null, the function shall throw an IllegalArgumentException.]
    @Test(expected = IllegalArgumentException.class)
    public void setPropertyRejectsNullName()
    {
        final byte[] body = { 0x61, 0x62, 0x63 };
        final String value = "test-value";

        Message msg = new Message(body);
        msg.setProperty(null, value);
    }

    // Tests_SRS_MESSAGE_11_029: [If value is null, the function shall throw an IllegalArgumentException.]
    @Test(expected = IllegalArgumentException.class)
    public void setPropertyRejectsNullValue()
    {
        final byte[] body = { 0x61, 0x62, 0x63 };
        final String name = "test-name";

        Message msg = new Message(body);
        msg.setProperty(name, null);
    }

    // Tests_SRS_MESSAGE_11_030: [If name contains a character not specified in RFC 2047, the function shall throw an IllegalArgumentException.]
    @Test(expected = IllegalArgumentException.class)
    public void setPropertyRejectsIllegalName(
            @Mocked final MessageProperty mockProperty)
    {
        final byte[] body = { 0x61, 0x62, 0x63 };
        final String invalidName = "  ";
        final String value = "test-value";
        new NonStrictExpectations()
        {
            {
                new MessageProperty(invalidName, value);
                result = new IllegalArgumentException();
            }
        };

        Message msg = new Message(body);
        msg.setProperty(invalidName, value);
    }

    // Tests_SRS_MESSAGE_11_031: [If value name contains a character not specified in RFC 2047, the function shall throw an IllegalArgumentException.]
    @Test(expected = IllegalArgumentException.class)
    public void setPropertyRejectsIllegalValue(
            @Mocked final MessageProperty mockProperty)
    {
        final byte[] body = { 0x61, 0x62, 0x63 };
        final String name = "test-name";
        final String invalidValue = "test-value@";
        new NonStrictExpectations()
        {
            {
                new MessageProperty(name, invalidValue);
                result = new IllegalArgumentException();
            }
        };

        Message msg = new Message(body);
        msg.setProperty(name, invalidValue);
    }

    // Tests_SRS_MESSAGE_11_034: [If no value associated with the property name is found, the function shall return null.]
    @Test
    public void getPropertyRejectsNonexistentProperty(
            @Mocked final MessageProperty mockProperty)
    {
        final byte[] body = { 0x61, 0x62, 0x63 };
        final String name = "test-name";

        Message msg = new Message(body);
        String testValue= msg.getProperty(name);
		String expectedValue = null; // expected is null since test-name property doesn't exist
        assertThat(testValue, is(expectedValue));
    }

    // Tests_SRS_MESSAGE_11_033: [The function shall return a copy of the message properties.]
    @Test
    public void getPropertiesReturnsCopyOfProperties(
            @Mocked final MessageProperty mockProperty)
    {
        final byte[] body = { 0x61, 0x62, 0x63 };
        final String name = "test-name";
        final String value = "test-value";
        final String httpsName = "test-https-name";
        new NonStrictExpectations()
        {
            {
                new MessageProperty(name, value);
                result = mockProperty;
                mockProperty.hasSameName(name);
                result = true;
                mockProperty.getValue();
                result = value;
                mockProperty.getName();
                result = httpsName;
            }
        };

        Message msg = new Message(body);
        msg.setProperty(name, value);
        MessageProperty[] testProperties = msg.getProperties();

        int expectedNumProperties = 1;
        assertThat(testProperties.length, is(expectedNumProperties));
        assertThat(testProperties[0], is(not(mockProperty)));
    }

    // Tests_SRS_MESSAGE_15_035: [The function shall return true if the expiryTime is set to 0.]
    @Test
    public void isExpiredReturnsTrueIfExpiryIsNotSet()
    {
        final byte[] body = { 0x61, 0x62, 0x63 };

        Message msg = new Message(body);

        boolean actualResult = msg.isExpired();

        boolean expectedResult = false;
        assertThat(expectedResult, is(actualResult));
    }

    // Tests_SRS_MESSAGE_15_036: [The function shall return true if the current time is greater than the expiry time and false otherwise.]
    @Test
    public void isExpiredReturnsTrueIfCurrentTimeIsGreaterThanExpiryTime() throws InterruptedException
    {
        final byte[] body = { 0x61, 0x62, 0x63 };

        Message msg = new Message(body);
        msg.setExpiryTime(9);

        Thread.sleep(10);

        boolean actualResult = msg.isExpired();

        boolean expectedResult = true;
        assertThat(expectedResult, is(actualResult));
    }

    // Tests_SRS_MESSAGE_15_036: [The function shall return true if the current time is greater than the expiry time and false otherwise.]
    @Test
    public void isExpiredReturnsFalseIfCurrentTimeIsSmallerThanExpiryTime() throws InterruptedException
    {
        final byte[] body = { 0x61, 0x62, 0x63 };

        Message msg = new Message(body);
        msg.setExpiryTime(1000);

        boolean actualResult = msg.isExpired();

        boolean expectedResult = false;
        assertThat(expectedResult, is(actualResult));
    }

    // Tests_SRS_MESSAGE_34_037: [The function shall set the message's expiry time to be the number of milliseconds since the epoch provided in absoluteTimeout.]
    @Test
    public void setAbsoluteTimeSetsExpiryTime()
    {
        final Long absoluteExpiryTimeExpired = 1L;
        final Long absoluteExpiryTimeNotExpired = Long.MAX_VALUE;
        Message msg = new Message("body");

        msg.setAbsoluteExpiryTime(absoluteExpiryTimeExpired);
        assertTrue(msg.isExpired());

        msg.setAbsoluteExpiryTime(absoluteExpiryTimeNotExpired);
        assertFalse(msg.isExpired());
    }

    // Tests_SRS_MESSAGE_34_038: [If the provided absolute expiry time is negative, an IllegalArgumentException shall be thrown.]
    @Test (expected = IllegalArgumentException.class)
    public void setAbsoluteTimeWithNegativeTimeThrowsIllegalArgumentException()
    {
        Message msg = new Message("body");
        msg.setAbsoluteExpiryTime(-1L);
    }

    // Tests_SRS_MESSAGE_34_047: [The function shall set the message's expiry time.]
    // Tests_SRS_MESSAGE_34_048: [The function shall set the message's message type.]
    // Tests_SRS_MESSAGE_34_046: [The function shall set the message's correlation ID to the provided value.]
    // Tests_SRS_MESSAGE_34_044: [The function shall set the message's message ID to the provided value.]
    // Tests_SRS_MESSAGE_34_050: [The function shall set the message's diagnosticPropertyData value.]
    // Tests_SRS_MESSAGE_34_049: [The function shall return the message's message type.]
    // Tests_SRS_MESSAGE_34_045: [The function shall return the message's correlation ID.]
    // Tests_SRS_MESSAGE_34_043: [The function shall return the message's message Id.]
    // Tests_SRS_MESSAGE_34_039: [The function shall return the message's DeliveryAcknowledgement.]
    // Tests_SRS_MESSAGE_34_037: [The function shall return the message's user ID.]
    // Tests_SRS_MESSAGE_34_041: [The function shall return the message's To value.]
<<<<<<< HEAD
    // Tests_SRS_MESSAGE_34_051: [The function shall return the message's diagnosticPropertyData value.]
=======
    // Tests_SRS_MESSAGE_12_001: [The function shall return the message's iotHubConnectionString object.]
    // Tests_SRS_MESSAGE_12_002: [The function shall set the message's iotHubConnectionString object to the provided value.]
>>>>>>> b750670c
    @Test
    public void testPropertyGettersAndSetters()
    {
        //arrange
        Message msg = new Message();
        MessageType type = MessageType.DEVICE_TELEMETRY;
        String messageId = "1234";
        String correlationId = "6789";
<<<<<<< HEAD
        String diagnosticId = "diag";
        String diagnosticCreationTimeUtc = "0000000000.000";
        DiagnosticPropertyData diagnosticPropertyData = new DiagnosticPropertyData(diagnosticId, diagnosticCreationTimeUtc);
=======
        final String iotHubHostname = "test.iothubhostname";
        final String deviceId = "test-deviceid";
        final String deviceKey = "test-devicekey";
        final String sharedAccessToken = null;
        final IotHubConnectionString iotHubConnectionString =
                Deencapsulation.newInstance(IotHubConnectionString.class,
                        new Class[] {String.class, String.class, String.class, String.class},
                        iotHubHostname,
                        deviceId,
                        deviceKey,
                        sharedAccessToken);
>>>>>>> b750670c

        //act
        msg.setMessageType(type);
        msg.setCorrelationId(correlationId);
        msg.setMessageId(messageId);
<<<<<<< HEAD
        msg.setDiagnosticPropertyData(diagnosticPropertyData);
=======
        msg.setIotHubConnectionString(iotHubConnectionString);
>>>>>>> b750670c

        //assert
        assertEquals(type, msg.getMessageType());
        assertEquals(correlationId, msg.getCorrelationId());
        assertEquals(messageId, msg.getMessageId());
<<<<<<< HEAD
        assertEquals(diagnosticPropertyData,msg.getDiagnosticPropertyData());
=======
        assertEquals(iotHubConnectionString, msg.getIotHubConnectionString());

>>>>>>> b750670c
        assertNull(msg.getTo());
        assertNull(msg.getUserId());
        assertNull(msg.getDeliveryAcknowledgement());
    }
}<|MERGE_RESOLUTION|>--- conflicted
+++ resolved
@@ -3,11 +3,8 @@
 
 package tests.unit.com.microsoft.azure.sdk.iot.device;
 
-<<<<<<< HEAD
 import com.microsoft.azure.sdk.iot.device.DiagnosticPropertyData;
-=======
 import com.microsoft.azure.sdk.iot.device.IotHubConnectionString;
->>>>>>> b750670c
 import com.microsoft.azure.sdk.iot.device.Message;
 import com.microsoft.azure.sdk.iot.device.MessageProperty;
 import com.microsoft.azure.sdk.iot.device.MessageType;
@@ -305,12 +302,9 @@
     // Tests_SRS_MESSAGE_34_039: [The function shall return the message's DeliveryAcknowledgement.]
     // Tests_SRS_MESSAGE_34_037: [The function shall return the message's user ID.]
     // Tests_SRS_MESSAGE_34_041: [The function shall return the message's To value.]
-<<<<<<< HEAD
     // Tests_SRS_MESSAGE_34_051: [The function shall return the message's diagnosticPropertyData value.]
-=======
     // Tests_SRS_MESSAGE_12_001: [The function shall return the message's iotHubConnectionString object.]
     // Tests_SRS_MESSAGE_12_002: [The function shall set the message's iotHubConnectionString object to the provided value.]
->>>>>>> b750670c
     @Test
     public void testPropertyGettersAndSetters()
     {
@@ -319,11 +313,9 @@
         MessageType type = MessageType.DEVICE_TELEMETRY;
         String messageId = "1234";
         String correlationId = "6789";
-<<<<<<< HEAD
         String diagnosticId = "diag";
         String diagnosticCreationTimeUtc = "0000000000.000";
         DiagnosticPropertyData diagnosticPropertyData = new DiagnosticPropertyData(diagnosticId, diagnosticCreationTimeUtc);
-=======
         final String iotHubHostname = "test.iothubhostname";
         final String deviceId = "test-deviceid";
         final String deviceKey = "test-devicekey";
@@ -335,28 +327,21 @@
                         deviceId,
                         deviceKey,
                         sharedAccessToken);
->>>>>>> b750670c
 
         //act
         msg.setMessageType(type);
         msg.setCorrelationId(correlationId);
         msg.setMessageId(messageId);
-<<<<<<< HEAD
         msg.setDiagnosticPropertyData(diagnosticPropertyData);
-=======
         msg.setIotHubConnectionString(iotHubConnectionString);
->>>>>>> b750670c
 
         //assert
         assertEquals(type, msg.getMessageType());
         assertEquals(correlationId, msg.getCorrelationId());
         assertEquals(messageId, msg.getMessageId());
-<<<<<<< HEAD
         assertEquals(diagnosticPropertyData,msg.getDiagnosticPropertyData());
-=======
         assertEquals(iotHubConnectionString, msg.getIotHubConnectionString());
 
->>>>>>> b750670c
         assertNull(msg.getTo());
         assertNull(msg.getUserId());
         assertNull(msg.getDeliveryAcknowledgement());
