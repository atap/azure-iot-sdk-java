// Copyright (c) Microsoft. All rights reserved.
// Licensed under the MIT license. See LICENSE file in the project root for full license information.

package tests.unit.com.microsoft.azure.sdk.iot.device;

import com.microsoft.azure.sdk.iot.device.Message;
import com.microsoft.azure.sdk.iot.device.MessageProperty;
import com.microsoft.azure.sdk.iot.device.MessageType;
<<<<<<< HEAD
import mockit.Deencapsulation;
=======
>>>>>>> 1812e2d2
import mockit.Mocked;
import mockit.NonStrictExpectations;
import org.junit.Test;

import java.nio.charset.Charset;
import java.nio.charset.StandardCharsets;

import static org.hamcrest.CoreMatchers.is;
import static org.hamcrest.CoreMatchers.not;
import static org.junit.Assert.*;
<<<<<<< HEAD
import static org.junit.Assert.assertFalse;
import static org.junit.Assert.assertThat;
import static org.junit.Assert.assertTrue;

=======


>>>>>>> 1812e2d2
/**
 * Unit test for Message class.
 * 88% methods, 91% lines covered
 */
public class MessageTest
{
    protected static Charset UTF8 = StandardCharsets.UTF_8;

    // Tests_SRS_MESSAGE_11_024: [The constructor shall save the message body.]
    // Tests_SRS_MESSAGE_11_002: [The function shall return the message body.]
    @Test
    public void constructorSavesBody()
    {
        final byte[] body = { 1, 2, 3 };

        Message msg = new Message(body);
        byte[] testBody = msg.getBytes();

        byte[] expectedBody = body;
        assertThat(testBody, is(expectedBody));
    }

    // Tests_SRS_MESSAGE_11_025: [If the message body is null, the constructor shall throw an IllegalArgumentException.]
    @Test(expected = IllegalArgumentException.class)
    public void constructorRejectsNullBody()
    {
        final byte[] body = null;

        new Message(body);
    }

    // Tests_SRS_MESSAGE_11_022: [The function shall return the message body, encoded using charset UTF-8.]
    @Test
    public void getBodyAsStringReturnsUtf8Body()
    {
        final byte[] body = { 0x61, 0x62, 0x63 };

        Message msg = new Message(body);
        String testBody = new String(msg.getBytes(), Message.DEFAULT_IOTHUB_MESSAGE_CHARSET);

        String expectedBody = new String(body, UTF8);
        assertThat(testBody, is(expectedBody));
    }

    // Tests_SRS_MESSAGE_11_026: [The function shall set the message property to the given value.]
    // Tests_SRS_MESSAGE_11_032: [The function shall return the value associated with the message property name, where the name can be either the HTTPS or AMQPS property name.]
    @Test
    public void setPropertyAndGetPropertyMatch(
            @Mocked final MessageProperty mockProperty)
    {
        final byte[] body = { 0x61, 0x62, 0x63 };
        final String name = "test-name";
        final String value1 = "test-value1";
        final String value2 = "test-value2";
        new NonStrictExpectations()
        {
            {
                new MessageProperty(name, value1);
                result = mockProperty;
                mockProperty.hasSameName(name);
                result = true;
                mockProperty.getValue();
                result = value1;
            }
        };

        Message msg = new Message(body);
        msg.setProperty(name, value1);

        String testValue = msg.getProperty(name);
        String expectedValue = value1;

        assertThat(testValue, is(expectedValue));

        new NonStrictExpectations()
        {
            {
                new MessageProperty(name, value2);
                result = mockProperty;
                mockProperty.hasSameName(name);
                result = true;
                mockProperty.getValue();
                result = value2;
            }
        };

        msg.setProperty(name, value2);
        testValue = msg.getProperty(name);
        expectedValue = value2;

        assertThat(testValue, is(expectedValue));
    }

    // Tests_SRS_MESSAGE_11_028: [If name is null, the function shall throw an IllegalArgumentException.]
    @Test(expected = IllegalArgumentException.class)
    public void setPropertyRejectsNullName()
    {
        final byte[] body = { 0x61, 0x62, 0x63 };
        final String value = "test-value";

        Message msg = new Message(body);
        msg.setProperty(null, value);
    }

    // Tests_SRS_MESSAGE_11_029: [If value is null, the function shall throw an IllegalArgumentException.]
    @Test(expected = IllegalArgumentException.class)
    public void setPropertyRejectsNullValue()
    {
        final byte[] body = { 0x61, 0x62, 0x63 };
        final String name = "test-name";

        Message msg = new Message(body);
        msg.setProperty(name, null);
    }

    // Tests_SRS_MESSAGE_11_030: [If name contains a character not specified in RFC 2047, the function shall throw an IllegalArgumentException.]
    @Test(expected = IllegalArgumentException.class)
    public void setPropertyRejectsIllegalName(
            @Mocked final MessageProperty mockProperty)
    {
        final byte[] body = { 0x61, 0x62, 0x63 };
        final String invalidName = "  ";
        final String value = "test-value";
        new NonStrictExpectations()
        {
            {
                new MessageProperty(invalidName, value);
                result = new IllegalArgumentException();
            }
        };

        Message msg = new Message(body);
        msg.setProperty(invalidName, value);
    }

    // Tests_SRS_MESSAGE_11_031: [If value name contains a character not specified in RFC 2047, the function shall throw an IllegalArgumentException.]
    @Test(expected = IllegalArgumentException.class)
    public void setPropertyRejectsIllegalValue(
            @Mocked final MessageProperty mockProperty)
    {
        final byte[] body = { 0x61, 0x62, 0x63 };
        final String name = "test-name";
        final String invalidValue = "test-value@";
        new NonStrictExpectations()
        {
            {
                new MessageProperty(name, invalidValue);
                result = new IllegalArgumentException();
            }
        };

        Message msg = new Message(body);
        msg.setProperty(name, invalidValue);
    }

    // Tests_SRS_MESSAGE_11_034: [If no value associated with the property name is found, the function shall return null.]
    @Test
    public void getPropertyRejectsNonexistentProperty(
            @Mocked final MessageProperty mockProperty)
    {
        final byte[] body = { 0x61, 0x62, 0x63 };
        final String name = "test-name";

        Message msg = new Message(body);
        String testValue= msg.getProperty(name);
		String expectedValue = null; // expected is null since test-name property doesn't exist
        assertThat(testValue, is(expectedValue));
    }

    // Tests_SRS_MESSAGE_11_033: [The function shall return a copy of the message properties.]
    @Test
    public void getPropertiesReturnsCopyOfProperties(
            @Mocked final MessageProperty mockProperty)
    {
        final byte[] body = { 0x61, 0x62, 0x63 };
        final String name = "test-name";
        final String value = "test-value";
        final String httpsName = "test-https-name";
        new NonStrictExpectations()
        {
            {
                new MessageProperty(name, value);
                result = mockProperty;
                mockProperty.hasSameName(name);
                result = true;
                mockProperty.getValue();
                result = value;
                mockProperty.getName();
                result = httpsName;
            }
        };

        Message msg = new Message(body);
        msg.setProperty(name, value);
        MessageProperty[] testProperties = msg.getProperties();

        int expectedNumProperties = 1;
        assertThat(testProperties.length, is(expectedNumProperties));
        assertThat(testProperties[0], is(not(mockProperty)));
    }

    // Tests_SRS_MESSAGE_15_035: [The function shall return true if the expiryTime is set to 0.]
    @Test
    public void isExpiredReturnsTrueIfExpiryIsNotSet()
    {
        final byte[] body = { 0x61, 0x62, 0x63 };

        Message msg = new Message(body);

        boolean actualResult = msg.isExpired();

        boolean expectedResult = false;
        assertThat(expectedResult, is(actualResult));
    }

    // Tests_SRS_MESSAGE_15_036: [The function shall return true if the current time is greater than the expiry time and false otherwise.]
    @Test
    public void isExpiredReturnsTrueIfCurrentTimeIsGreaterThanExpiryTime() throws InterruptedException
    {
        final byte[] body = { 0x61, 0x62, 0x63 };

        Message msg = new Message(body);
        msg.setExpiryTime(9);

        Thread.sleep(10);

        boolean actualResult = msg.isExpired();

        boolean expectedResult = true;
        assertThat(expectedResult, is(actualResult));
    }

    // Tests_SRS_MESSAGE_15_036: [The function shall return true if the current time is greater than the expiry time and false otherwise.]
    @Test
    public void isExpiredReturnsFalseIfCurrentTimeIsSmallerThanExpiryTime() throws InterruptedException
    {
        final byte[] body = { 0x61, 0x62, 0x63 };

        Message msg = new Message(body);
        msg.setExpiryTime(1000);

        boolean actualResult = msg.isExpired();

        boolean expectedResult = false;
        assertThat(expectedResult, is(actualResult));
    }

<<<<<<< HEAD
=======
    // Tests_SRS_MESSAGE_34_037: [The function shall set the message's expiry time to be the number of milliseconds since the epoch provided in absoluteTimeout.]
    @Test
    public void setAbsoluteTimeSetsExpiryTime()
    {
        final Long absoluteExpiryTimeExpired = 1L;
        final Long absoluteExpiryTimeNotExpired = Long.MAX_VALUE;
        Message msg = new Message("body");

        msg.setAbsoluteExpiryTime(absoluteExpiryTimeExpired);
        assertTrue(msg.isExpired());

        msg.setAbsoluteExpiryTime(absoluteExpiryTimeNotExpired);
        assertFalse(msg.isExpired());
    }

    // Tests_SRS_MESSAGE_34_038: [If the provided absolute expiry time is negative, an IllegalArgumentException shall be thrown.]
    @Test (expected = IllegalArgumentException.class)
    public void setAbsoluteTimeWithNegativeTimeThrowsIllegalArgumentException()
    {
        Message msg = new Message("body");
        msg.setAbsoluteExpiryTime(-1L);
    }

>>>>>>> 1812e2d2
    // Tests_SRS_MESSAGE_34_047: [The function shall set the message's expiry time.]
    // Tests_SRS_MESSAGE_34_048: [The function shall set the message's message type.]
    // Tests_SRS_MESSAGE_34_046: [The function shall set the message's correlation ID to the provided value.]
    // Tests_SRS_MESSAGE_34_044: [The function shall set the message's message ID to the provided value.]
    // Tests_SRS_MESSAGE_34_049: [The function shall return the message's message type.]
    // Tests_SRS_MESSAGE_34_045: [The function shall return the message's correlation ID.]
    // Tests_SRS_MESSAGE_34_043: [The function shall return the message's message Id.]
    // Tests_SRS_MESSAGE_34_039: [The function shall return the message's DeliveryAcknowledgement.]
    // Tests_SRS_MESSAGE_34_037: [The function shall return the message's user ID.]
    // Tests_SRS_MESSAGE_34_041: [The function shall return the message's To value.]
    @Test
    public void testPropertyGettersAndSetters()
    {
        //arrange
        Message msg = new Message();
        MessageType type = MessageType.Telemetry;
        String messageId = "1234";
        String correlationId = "6789";

        //act
        msg.setMessageType(type);
        msg.setCorrelationId(correlationId);
        msg.setMessageId(messageId);

        //assert
        assertEquals(type, msg.getMessageType());
        assertEquals(correlationId, msg.getCorrelationId());
        assertEquals(messageId, msg.getMessageId());
        assertNull(msg.getTo());
        assertNull(msg.getUserId());
        assertNull(msg.getDeliveryAcknowledgement());
    }
<<<<<<< HEAD

    // Tests_SRS_MESSAGE_34_037: [The function shall set the message's expiry time to be the number of milliseconds since the epoch provided in absoluteTimeout.]
    @Test
    public void setAbsoluteTimeSetsExpiryTime()
    {
        final Long absoluteExpiryTimeExpired = 1L;
        final Long absoluteExpiryTimeNotExpired = Long.MAX_VALUE;
        Message msg = new Message("body");

        msg.setAbsoluteExpiryTime(absoluteExpiryTimeExpired);
        assertTrue(msg.isExpired());

        msg.setAbsoluteExpiryTime(absoluteExpiryTimeNotExpired);
        assertFalse(msg.isExpired());
    }

    // Tests_SRS_MESSAGE_34_038: [If the provided absolute expiry time is negative, an IllegalArgumentException shall be thrown.]
    @Test (expected = IllegalArgumentException.class)
    public void setAbsoluteTimeWithNegativeTimeThrowsIllegalArgumentException()
    {
        Message msg = new Message("body");
        msg.setAbsoluteExpiryTime(-1L);
    }
=======
>>>>>>> 1812e2d2
}<|MERGE_RESOLUTION|>--- conflicted
+++ resolved
@@ -6,10 +6,6 @@
 import com.microsoft.azure.sdk.iot.device.Message;
 import com.microsoft.azure.sdk.iot.device.MessageProperty;
 import com.microsoft.azure.sdk.iot.device.MessageType;
-<<<<<<< HEAD
-import mockit.Deencapsulation;
-=======
->>>>>>> 1812e2d2
 import mockit.Mocked;
 import mockit.NonStrictExpectations;
 import org.junit.Test;
@@ -20,15 +16,7 @@
 import static org.hamcrest.CoreMatchers.is;
 import static org.hamcrest.CoreMatchers.not;
 import static org.junit.Assert.*;
-<<<<<<< HEAD
-import static org.junit.Assert.assertFalse;
-import static org.junit.Assert.assertThat;
-import static org.junit.Assert.assertTrue;
-
-=======
-
-
->>>>>>> 1812e2d2
+
 /**
  * Unit test for Message class.
  * 88% methods, 91% lines covered
@@ -276,8 +264,6 @@
         assertThat(expectedResult, is(actualResult));
     }
 
-<<<<<<< HEAD
-=======
     // Tests_SRS_MESSAGE_34_037: [The function shall set the message's expiry time to be the number of milliseconds since the epoch provided in absoluteTimeout.]
     @Test
     public void setAbsoluteTimeSetsExpiryTime()
@@ -301,7 +287,6 @@
         msg.setAbsoluteExpiryTime(-1L);
     }
 
->>>>>>> 1812e2d2
     // Tests_SRS_MESSAGE_34_047: [The function shall set the message's expiry time.]
     // Tests_SRS_MESSAGE_34_048: [The function shall set the message's message type.]
     // Tests_SRS_MESSAGE_34_046: [The function shall set the message's correlation ID to the provided value.]
@@ -334,30 +319,4 @@
         assertNull(msg.getUserId());
         assertNull(msg.getDeliveryAcknowledgement());
     }
-<<<<<<< HEAD
-
-    // Tests_SRS_MESSAGE_34_037: [The function shall set the message's expiry time to be the number of milliseconds since the epoch provided in absoluteTimeout.]
-    @Test
-    public void setAbsoluteTimeSetsExpiryTime()
-    {
-        final Long absoluteExpiryTimeExpired = 1L;
-        final Long absoluteExpiryTimeNotExpired = Long.MAX_VALUE;
-        Message msg = new Message("body");
-
-        msg.setAbsoluteExpiryTime(absoluteExpiryTimeExpired);
-        assertTrue(msg.isExpired());
-
-        msg.setAbsoluteExpiryTime(absoluteExpiryTimeNotExpired);
-        assertFalse(msg.isExpired());
-    }
-
-    // Tests_SRS_MESSAGE_34_038: [If the provided absolute expiry time is negative, an IllegalArgumentException shall be thrown.]
-    @Test (expected = IllegalArgumentException.class)
-    public void setAbsoluteTimeWithNegativeTimeThrowsIllegalArgumentException()
-    {
-        Message msg = new Message("body");
-        msg.setAbsoluteExpiryTime(-1L);
-    }
-=======
->>>>>>> 1812e2d2
 }