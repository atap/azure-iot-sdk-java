// Copyright (c) Microsoft. All rights reserved.
// Licensed under the MIT license. See LICENSE file in the project root for full license information.

package tests.unit.com.microsoft.azure.sdk.iot.device.transport.mqtt;

import com.microsoft.azure.sdk.iot.device.DeviceTwin.DeviceOperations;
import com.microsoft.azure.sdk.iot.device.DeviceTwin.DeviceTwinMessage;
import com.microsoft.azure.sdk.iot.device.MessageType;
import com.microsoft.azure.sdk.iot.device.transport.mqtt.Mqtt;
import com.microsoft.azure.sdk.iot.device.transport.mqtt.MqttDeviceTwin;
import mockit.*;
import org.apache.commons.lang3.tuple.MutablePair;
import org.apache.commons.lang3.tuple.Pair;
import org.junit.Test;

import java.io.IOException;
import java.util.HashMap;
import java.util.Map;
import java.util.Queue;
import java.util.concurrent.ConcurrentLinkedQueue;

import static com.microsoft.azure.sdk.iot.device.DeviceTwin.DeviceOperations.*;
import static org.junit.Assert.*;

/* Unit tests for MqttDeviceTwin
 * Code coverage: 100% methods, 94% lines
 */
public class MqttDeviceTwinTest
{
    final String resTopic = "$iothub/twin/res/#";
    final String anyString = new String();
    final String mockVersion = "1.0.1";
    final String mockReqId = String.valueOf(100);

    @Mocked
    IOException mockIOException;

    /*
    **Tests_SRS_MQTTDEVICETWIN_25_001: [**The constructor shall instantiate super class without any parameters.**]**
    **Tests_SRS_MQTTDEVICETWIN_25_002: [**The constructor shall construct device twin response subscribeTopic.**]**
     */
    @Test
    public void constructorConstructsSubscribeTopicForTwin(@Mocked final Mqtt mockMqtt) throws IOException
    {
        //arrange


        //act
        MqttDeviceTwin testTwin = new MqttDeviceTwin();
        //assert
        String actualSubscribeTopic = Deencapsulation.getField(testTwin, "subscribeTopic");
        assertNotNull(actualSubscribeTopic);
        assertEquals(actualSubscribeTopic, resTopic);

    }
    /*
    **Tests_SRS_MQTTDEVICETWIN_25_019: [**start method shall subscribe to twin response topic ($iothub/twin/res/#) if connected.**]**
     */
    @Test
    public void startSubscribesToDeviceTwinResponse(@Mocked final Mqtt mockMqtt) throws IOException
    {
        //arrange

        MqttDeviceTwin testTwin = new MqttDeviceTwin();
        //act

        testTwin.start();
        //assert

        new Verifications()
        {
            {
                Deencapsulation.invoke(mockMqtt, "subscribe", resTopic);
                times = 1;

            }
        };

    }
    /*
    **Tests_SRS_MQTTDEVICETWIN_25_019: [**start method shall subscribe to twin response topic ($iothub/twin/res/#) if connected and throw IoException otherwise.**]**
     */
    @Test (expected = IOException.class)
    public void startThrowsExceptionIfSubscribesFails(@Mocked final Mqtt mockMqtt) throws IOException
    {
        try
        {
            //arrange
            new StrictExpectations()
            {
                {
                    Deencapsulation.invoke(mockMqtt, "subscribe", resTopic);
                    result = mockIOException;
                }
            };

            MqttDeviceTwin testTwin = new MqttDeviceTwin();

            //act
            testTwin.start();

        }
        finally
        {
            //assert

        }
    }
    /*
    **Tests_SRS_MQTTDEVICETWIN_25_020: [**stop method shall unsubscribe from twin response topic ($iothub/twin/res/#).**]**
     */
    @Test
    public void stopUnsubscribesFromDeviceTwinResponse(@Mocked final Mqtt mockMqtt) throws IOException
    {
        //arrange

        MqttDeviceTwin testTwin = new MqttDeviceTwin();
        Deencapsulation.setField(testTwin, "isStarted", true);
        //act

        testTwin.stop();
        //assert

        new Verifications()
        {
            {
                Deencapsulation.invoke(mockMqtt, "unsubscribe", resTopic);
                times = 1;

            }
        };
    }
    /*
    **Tests_SRS_MQTTDEVICETWIN_25_020: [**stop method shall unsubscribe from twin response topic ($iothub/twin/res/#) and throw IoException otherwise.**]**
     */
    @Test (expected = IOException.class)
    public void stopThrowsExceptionIfUnSubscribesFails(@Mocked final Mqtt mockMqtt) throws IOException
    {
        try
        {
            //arrange
            new StrictExpectations()
            {
                {
                    Deencapsulation.invoke(mockMqtt, "unsubscribe", resTopic);
                    result = mockIOException;
                }
            };

            MqttDeviceTwin testTwin = new MqttDeviceTwin();
            Deencapsulation.setField(testTwin, "isStarted", true);
            //act
            testTwin.stop();

        }
        finally
        {
            //assert

        }
    }

    /*
    **Tests_SRS_MQTTDEVICETWIN_25_024: [**send method shall build the get request topic of the format mentioned in spec ($iothub/twin/GET/?$rid={request id}) if the operation is of type DEVICE_OPERATION_TWIN_GET_REQUEST.**]**
     */
    @Test
    public void sendPublishesMessageForGetTwinOnCorrectTopic(@Mocked final Mqtt mockMqtt, @Mocked final DeviceTwinMessage mockMessage) throws IOException
    {
        //arrange
        final byte[] actualPayload = {0x61, 0x62, 0x63};
        final String expectedTopic = "$iothub/twin/GET/?$rid="+mockReqId;
        MqttDeviceTwin testTwin = new MqttDeviceTwin();
        testTwin.start();
        new NonStrictExpectations()
        {
            {
                mockMessage.getBytes();
                result = actualPayload;
                mockMessage.getMessageType();
                result = MessageType.DeviceTwin;
                mockMessage.getDeviceOperationType();
                result = DEVICE_OPERATION_TWIN_GET_REQUEST;
                mockMessage.getRequestId();
                result = mockReqId;

            }
        };


        //act
        testTwin.send(mockMessage);

        //assert
        new Verifications()
        {
            {
                mockMessage.getBytes();
                times = 2;
                Deencapsulation.invoke(mockMqtt, "publish", expectedTopic, actualPayload);
                times = 1;
            }
        };
    }
    /*
    **Tests_SRS_MQTTDEVICETWIN_25_025: [**send method shall throw an exception if message contains a null or empty request id if the operation is of type DEVICE_OPERATION_TWIN_GET_REQUEST.**]**
     */
    @Test (expected = IOException.class)
    public void sendThrowsExceptionForGetTwinOnCorrectTopicIfReqIdIsNullOrEmpty(@Mocked final Mqtt mockMqtt, @Mocked final DeviceTwinMessage mockMessage) throws IOException
    {
        final byte[] actualPayload = {0x61, 0x62, 0x63};
        final String expectedTopic = "$iothub/twin/GET/?$rid=" + mockReqId;
        try
        {
            //arrange

            MqttDeviceTwin testTwin = new MqttDeviceTwin();
            new NonStrictExpectations()
            {
                {
                    mockMessage.getBytes();
                    result = actualPayload;
                    mockMessage.getMessageType();
                    result = MessageType.DeviceTwin;
                    mockMessage.getDeviceOperationType();
                    result = DEVICE_OPERATION_TWIN_GET_REQUEST;
                    mockMessage.getRequestId();
                    result = null;
                }
            };


            //act
            testTwin.send(mockMessage);
        }

        finally
        {
            //assert
            new Verifications()
            {
                {
                    mockMessage.getBytes();
                    times = 1;
                    Deencapsulation.invoke(mockMqtt, "publish", expectedTopic, actualPayload);
                    times = 0;

                }
            };
        }

    }
    /*
    **Tests_SRS_MQTTDEVICETWIN_25_026: [**send method shall build the update reported properties request topic of the format mentioned in spec ($iothub/twin/PATCH/properties/reported/?$rid={request id}&$version={base version}) if the operation is of type DEVICE_OPERATION_TWIN_UPDATE_REPORTED_PROPERTIES_REQUEST.**]**
     */
    @Test
    public void sendPublishesMessageForUpdateReportedPropertiesOnCorrectTopic(@Mocked final Mqtt mockMqtt, @Mocked final DeviceTwinMessage mockMessage) throws IOException
    {
        //arrange
        final byte[] actualPayload = {0x61, 0x62, 0x63};
        final String expectedTopic = "$iothub/twin/PATCH/properties/reported/?$rid="+ mockReqId + "&$version=" + mockVersion;
        MqttDeviceTwin testTwin = new MqttDeviceTwin();
        testTwin.start();
        new NonStrictExpectations()
        {
            {
                mockMessage.getBytes();
                result = actualPayload;
                mockMessage.getMessageType();
                result = MessageType.DeviceTwin;
                mockMessage.getDeviceOperationType();
                result = DEVICE_OPERATION_TWIN_UPDATE_REPORTED_PROPERTIES_REQUEST;
                mockMessage.getRequestId();
                result = mockReqId;
                mockMessage.getVersion();
                result = mockVersion;

            }
        };

        //act
        testTwin.send(mockMessage);

        //assert
        new Verifications()
        {
            {
                mockMessage.getBytes();
                times = 2;
                Deencapsulation.invoke(mockMqtt, "publish", expectedTopic, actualPayload);
                times = 1;

            }
        };
    }
    /*
    **Tests_SRS_MQTTDEVICETWIN_25_027: [**send method shall throw an exception if message contains a null or empty request id if the operation is of type DEVICE_OPERATION_TWIN_UPDATE_REPORTED_PROPERTIES_REQUEST.**]**
     */
    @Test (expected = IOException.class)
    public void sendThrowsExceptionForUpdateReportedPropertiesOnCorrectTopicIfReqIdIsNullOrEmpty(@Mocked final Mqtt mockMqtt, @Mocked final DeviceTwinMessage mockMessage) throws IOException
    {
        final byte[] actualPayload = {0x61, 0x62, 0x63};
        final String expectedTopic = "$iothub/twin/PATCH/properties/reported/?$rid=" + mockReqId + "&$version=" + mockVersion;
        try
        {
            //arrange
            MqttDeviceTwin testTwin = new MqttDeviceTwin();
            new NonStrictExpectations()
            {
                {
                    mockMessage.getBytes();
                    result = actualPayload;
                    mockMessage.getMessageType();
                    result = MessageType.DeviceTwin;
                    mockMessage.getDeviceOperationType();
                    result = DEVICE_OPERATION_TWIN_UPDATE_REPORTED_PROPERTIES_REQUEST;
                    mockMessage.getRequestId();
                    result = null;
                }
            };

            //act
            testTwin.send(mockMessage);
        }
        finally
        {
             //assert
            new Verifications()
            {
                {
                    mockMessage.getBytes();
                    times = 1;
                    Deencapsulation.invoke(mockMqtt, "publish", expectedTopic, actualPayload);
                    times = 0;

                }
            };
        }
    }
    /*
    **Tests_SRS_MQTTDEVICETWIN_25_029: [**send method shall build the subscribe to desired properties request topic of the format mentioned in spec ($iothub/twin/PATCH/properties/desired/?$version={new version}) if the operation is of type DEVICE_OPERATION_TWIN_SUBSCRIBE_DESIRED_PROPERTIES_REQUEST.**]**
    **Tests_SRS_MQTTDEVICETWIN_25_031: [**send method shall publish a message to the IOT Hub on the respective publish topic by calling method publish().**]**
     */
    @Test
    public void sendDoesNotPublishesMessageForSubscribeToDesiredPropertiesOnCorrectTopic(@Mocked final Mqtt mockMqtt, @Mocked final DeviceTwinMessage mockMessage) throws IOException
    {
        //arrange
        final byte[] actualPayload = {0x61, 0x62, 0x63};
        final String expectedTopic = "$iothub/twin/PATCH/properties/desired/#";
        MqttDeviceTwin testTwin = new MqttDeviceTwin();
        testTwin.start();
        new NonStrictExpectations()
        {
            {
                mockMessage.getBytes();
                result = actualPayload;
                mockMessage.getMessageType();
                result = MessageType.DeviceTwin;
                mockMessage.getDeviceOperationType();
                result = DEVICE_OPERATION_TWIN_SUBSCRIBE_DESIRED_PROPERTIES_REQUEST;
                mockMessage.getVersion();
                result = mockVersion;

            }
        };

        //act
        testTwin.send(mockMessage);

        //assert
        new Verifications()
        {
            {
                mockMessage.getBytes();
                times = 1;
                Deencapsulation.invoke(mockMqtt, "subscribe", expectedTopic);
                times = 1;
                Deencapsulation.invoke(mockMqtt, "publish", expectedTopic, actualPayload);
                times = 0;

            }
        };

    }
    /*
    **Tests_SRS_MQTTDEVICETWIN_25_032: [**send method shall subscribe to desired properties by calling method subscribe() on topic "$iothub/twin/PATCH/properties/desired/#" specified in spec if the operation is DEVICE_OPERATION_TWIN_SUBSCRIBE_DESIRED_PROPERTIES_REQUEST.**]**
    **Tests_SRS_MQTTDEVICETWIN_25_032: [**send method shall subscribe to desired properties by calling method subscribe() on topic "$iothub/twin/PATCH/properties/desired/#" specified in spec if the operation is DEVICE_OPERATION_TWIN_SUBSCRIBE_DESIRED_PROPERTIES_REQUEST.**]**
     */
    @Test
    public void sendSubscribesMessageForSubscribeToDesiredPropertiesOnCorrectTopic(@Mocked final Mqtt mockMqtt, @Mocked final DeviceTwinMessage mockMessage) throws IOException
    {
        //arrange
        final byte[] actualPayload = {0x61, 0x62, 0x63};
        final String expectedTopic = "$iothub/twin/PATCH/properties/desired/?$version="+ mockVersion;
        final String expectedSubscribeTopic = "$iothub/twin/PATCH/properties/desired/#";
        MqttDeviceTwin testTwin = new MqttDeviceTwin();
        testTwin.start();
        new NonStrictExpectations()
        {
            {
                mockMessage.getMessageType();
                result = MessageType.DeviceTwin;
                mockMessage.getDeviceOperationType();
                result = DEVICE_OPERATION_TWIN_SUBSCRIBE_DESIRED_PROPERTIES_REQUEST;
                mockMessage.getVersion();
                result = mockVersion;
                mockMessage.getBytes();
                result = actualPayload;
            }
        };

        //act
        testTwin.send(mockMessage);

        //assert
        new Verifications()
        {
            {
                mockMessage.getBytes();
                times = 1;
                Deencapsulation.invoke(mockMqtt, "subscribe", expectedSubscribeTopic);
                times = 1;
                Deencapsulation.invoke(mockMqtt, "publish", expectedTopic, actualPayload);
                times = 0;

            }
        };

    }
    /*
    **Tests_SRS_MQTTDEVICETWIN_25_021: [**send method shall throw an exception if the message is null.**]**
     */
    @Test (expected = IOException.class)
    public void sendThrowsIoExceptionIfMessageIsNull(@Mocked final Mqtt mockMqtt, @Mocked final DeviceTwinMessage mockMessage) throws IOException
    {
        final byte[] actualPayload = {0x61, 0x62, 0x63};
        final String expectedTopic = "$iothub/twin/PATCH/properties/reported/?$rid=" + mockReqId + "&$version=" + mockVersion;
        try
        {
            //arrange
            MqttDeviceTwin testTwin = new MqttDeviceTwin();

            //act
            testTwin.send(null);
        }
        finally{
            //assert
            new Verifications()
            {
                {
                    mockMessage.getBytes();
                    times = 0;
                    Deencapsulation.invoke(mockMqtt, "publish", expectedTopic, actualPayload);
                    times = 0;

                }
            };
        }
    }
    @Test
    public void sendDoesNotThrowsIoExceptionIfMessageIsEmpty(@Mocked final Mqtt mockMqtt, @Mocked final DeviceTwinMessage mockMessage) throws IOException
    {
        final byte[] actualPayload = {};
        final String expectedTopic = "$iothub/twin/PATCH/properties/reported/?$rid=" + mockReqId;
        try
        {
            //arrange
            MqttDeviceTwin testTwin = new MqttDeviceTwin();
            testTwin.start();
            new NonStrictExpectations()
            {
                {
                    mockMessage.getBytes();
                    result = actualPayload;
                    mockMessage.getMessageType();
                    result = MessageType.DeviceTwin;
                    mockMessage.getDeviceOperationType();
                    result = DEVICE_OPERATION_TWIN_UPDATE_REPORTED_PROPERTIES_REQUEST;
                    mockMessage.getRequestId();
                    result = mockReqId;
                }
            };

            //act
            testTwin.send(mockMessage);
        }
        finally{
            //assert
            new Verifications()
            {
                {
                    mockMessage.getBytes();
                    times = 2;
                    Deencapsulation.invoke(mockMqtt, "publish", expectedTopic, actualPayload);
                    times = 1;

                }
            };
        }
    }
    /*
    **Tests_SRS_MQTTDEVICETWIN_25_038: [**If the topic is of type response topic then this method shall parse further for status and set it for the message by calling setStatus for the message**]**
     */
    @Test
    public void receiveParsesResponseTopicForGetTwinSucceeds() throws IOException
    {
        final byte[] actualPayload = "GetTwinResponseDataContainingDesiredAndReportedPropertiesDocument".getBytes();
        final String expectedTopic = "$iothub/twin/res/" + "200" + "/?$rid=" + mockReqId;
        DeviceTwinMessage receivedMessage = null;
        try
        {
            //arrange
            MqttDeviceTwin testTwin = new MqttDeviceTwin();
            String insertTopic = expectedTopic;
            Queue<Pair<String, byte[]>> testAllReceivedMessages = new ConcurrentLinkedQueue<>();
            testAllReceivedMessages.add(new MutablePair<>(insertTopic, actualPayload));
            Deencapsulation.setField(testTwin, "allReceivedMessages", testAllReceivedMessages);
            Map<String, DeviceOperations> requestMap = new HashMap<>();
            requestMap.put(mockReqId, DEVICE_OPERATION_TWIN_GET_REQUEST);
            Deencapsulation.setField(testTwin, "requestMap", requestMap);

            //act
            receivedMessage = (DeviceTwinMessage) testTwin.receive();

        }
        finally
        {
            //assert
            assertNotNull(receivedMessage);
            assertTrue(receivedMessage.getMessageType() == MessageType.DeviceTwin);
            assertTrue(receivedMessage.getDeviceOperationType() == DEVICE_OPERATION_TWIN_GET_RESPONSE);
            assertTrue(receivedMessage.getRequestId().equals(mockReqId));
            assertTrue(receivedMessage.getStatus().equals("200"));
            assertTrue(receivedMessage.getVersion() == null);
        }
    }
    @Test
    public void receiveParsesResponseTopicForUpdateReportedPropertiesSucceeds() throws IOException
    {
        final byte[] actualPayload = "".getBytes();
        /*
            The following does not work
            final byte[] actualPayload = null;
         */
        final String expectedTopic = "$iothub/twin/res/" + "200" + "/?$rid=" + mockReqId + "&$version=" + mockVersion;
        DeviceTwinMessage receivedMessage = null;
        try
        {
            //arrange
            MqttDeviceTwin testTwin = new MqttDeviceTwin();
            String insertTopic = expectedTopic;
            Queue<Pair<String, byte[]>> testAllReceivedMessages = new ConcurrentLinkedQueue<>();
            testAllReceivedMessages.add(new MutablePair<>(insertTopic, actualPayload));
            Deencapsulation.setField(testTwin, "allReceivedMessages", testAllReceivedMessages);

            Map<String, DeviceOperations> requestMap = new HashMap<>();
            requestMap.put(mockReqId, DEVICE_OPERATION_TWIN_UPDATE_REPORTED_PROPERTIES_REQUEST);
            Deencapsulation.setField(testTwin, "requestMap", requestMap);

            //act
            receivedMessage = (DeviceTwinMessage) testTwin.receive();

        }
        finally
        {
            //assert
            assertNotNull(receivedMessage);
            assertTrue(receivedMessage.getMessageType() == MessageType.DeviceTwin);
            assertTrue(receivedMessage.getDeviceOperationType() == DEVICE_OPERATION_TWIN_UPDATE_REPORTED_PROPERTIES_RESPONSE);
            assertTrue(receivedMessage.getStatus().equals("200"));
            assertTrue(receivedMessage.getRequestId().equals(mockReqId));
            assertTrue(receivedMessage.getVersion().equals(mockVersion));
        }
    }
    /*
    **Tests_SRS_MQTTDEVICETWIN_25_042: [**If the topic is of type patch for desired properties then this method shall parse further to look for version which if found is set by calling setVersion**]**
     */
    @Test
    public void receiveParsesPatchTopicForDesiredPropertiesNotificationSucceeds() throws IOException
    {
        final byte[] actualPayload = "UpdateDesiredPropertiesNotificationData".getBytes();
        final String expectedTopic = "$iothub/twin/PATCH/properties/desired/" + "?$version=" + mockVersion;
        DeviceTwinMessage receivedMessage = null;
        try
        {
            //arrange
            MqttDeviceTwin testTwin = new MqttDeviceTwin();
            String insertTopic = expectedTopic;
            Queue<Pair<String, byte[]>> testAllReceivedMessages = new ConcurrentLinkedQueue<>();
            testAllReceivedMessages.add(new MutablePair<>(insertTopic, actualPayload));
            Deencapsulation.setField(testTwin, "allReceivedMessages", testAllReceivedMessages);

            //act
            receivedMessage = (DeviceTwinMessage) testTwin.receive();

        }
        finally
        {
            //assert
            assertNotNull(receivedMessage);
            assertTrue(receivedMessage.getMessageType() == MessageType.DeviceTwin);
            assertTrue(receivedMessage.getDeviceOperationType() == DEVICE_OPERATION_TWIN_SUBSCRIBE_DESIRED_PROPERTIES_RESPONSE);
            assertTrue(receivedMessage.getVersion().equals(mockVersion));
            assertTrue(receivedMessage.getRequestId() == null);
            assertTrue(receivedMessage.getStatus() == null);
        }
    }
    /*
    **SRS_MQTTDEVICETWIN_25_039: [**If the topic is of type response topic and if status is either a non 3 digit number or not found then receive shall throw IOException **]**
     */
    @Test (expected = IOException.class)
    public void receiveParsesResponseTopicMandatoryStatusNotFoundException() throws IOException
    {
        final byte[] actualPayload = "GetTwinResponseDataContainingDesiredAndReportedPropertiesDocument".getBytes();
        final String expectedTopic = "$iothub/twin/res/" + "?$rid=" + mockReqId;
        DeviceTwinMessage receivedMessage = null;
        try
        {
            //arrange
            MqttDeviceTwin testTwin = new MqttDeviceTwin();
            String insertTopic = expectedTopic;
            Queue<Pair<String, byte[]>> testAllReceivedMessages = new ConcurrentLinkedQueue<>();
            testAllReceivedMessages.add(new MutablePair<>(insertTopic, actualPayload));
            Deencapsulation.setField(testTwin, "allReceivedMessages", testAllReceivedMessages);

            //act
            receivedMessage = (DeviceTwinMessage) testTwin.receive();

        }
        finally
        {
            //assert
            assertNull(receivedMessage);

        }

    }
    /*
    **Tests_SRS_MQTTDEVICETWIN_25_039: [**If the topic is of type response topic and if status is either a non 3 digit number or not found then receive shall throw IOException **]**
     */
    @Test (expected = IOException.class)
    public void receiveParsesResponseTopicInvalidStatusThrowsException() throws IOException
    {
        final byte[] actualPayload = "GetTwinResponseDataContainingDesiredAndReportedPropertiesDocument".getBytes();
        final String expectedTopic = "$iothub/twin/res/" + "abc/" + "?$rid=" + mockReqId;
        DeviceTwinMessage receivedMessage = null;
        try
        {
            //arrange
            MqttDeviceTwin testTwin = new MqttDeviceTwin();
            String insertTopic = expectedTopic;
            Queue<Pair<String, byte[]>> testAllReceivedMessages = new ConcurrentLinkedQueue<>();
            testAllReceivedMessages.add(new MutablePair<>(insertTopic, actualPayload));
            Deencapsulation.setField(testTwin, "allReceivedMessages", testAllReceivedMessages);
<<<<<<< HEAD
            Deencapsulation.setField(testTwin, "MQTT_LOCK", new Object());
=======
>>>>>>> d270e6d5

            //act
            receivedMessage = (DeviceTwinMessage) testTwin.receive();
        }
        finally
        {
            //assert
            assertNull(receivedMessage);

        }
    }

    /*
    **Tests_SRS_MQTTDEVICETWIN_25_040: [**If the topic is of type response topic then this method shall parse further to look for request id which if found is set by calling setRequestId**]**
     */
    @Test
    public void receiveSetsReqIdOnResTopic() throws IOException
    {
        final byte[] actualPayload = "GetTwinResponseDataContainingDesiredAndReportedPropertiesDocument".getBytes();
        final String expectedTopic = "$iothub/twin/res/" + "200" + "/?$rid=" + mockReqId;
        DeviceTwinMessage receivedMessage = null;
        try
        {
            //arrange
            MqttDeviceTwin testTwin = new MqttDeviceTwin();
            String insertTopic = expectedTopic;
            Queue<Pair<String, byte[]>> testAllReceivedMessages = new ConcurrentLinkedQueue<>();
            testAllReceivedMessages.add(new MutablePair<>(insertTopic, actualPayload));
            Deencapsulation.setField(testTwin, "allReceivedMessages", testAllReceivedMessages);
<<<<<<< HEAD
            Deencapsulation.setField(testTwin, "MQTT_LOCK", new Object());
=======
>>>>>>> d270e6d5

            Map<String, DeviceOperations> requestMap = new HashMap<>();
            requestMap.put(mockReqId, DEVICE_OPERATION_TWIN_GET_REQUEST);
            Deencapsulation.setField(testTwin, "requestMap", requestMap);

            //act
            receivedMessage = (DeviceTwinMessage) testTwin.receive();

        }
        finally
        {
            //assert
            assertNotNull(receivedMessage);
            assertTrue(receivedMessage.getMessageType() == MessageType.DeviceTwin);
            assertTrue(receivedMessage.getDeviceOperationType() == DEVICE_OPERATION_TWIN_GET_RESPONSE);
            assertTrue(receivedMessage.getRequestId().equals(mockReqId));
            assertTrue(receivedMessage.getStatus().equals("200"));
            assertTrue(receivedMessage.getVersion() == null);
        }
    }

    @Test
    public void receiveDoesNotSetReqIdOnResTopicIfNotFound() throws IOException
    {
        final byte[] actualPayload = "GetTwinResponseDataContainingDesiredAndReportedPropertiesDocument".getBytes();
        final String expectedTopic = "$iothub/twin/res/" + "200";
        DeviceTwinMessage receivedMessage = null;
        try
        {
            //arrange
            MqttDeviceTwin testTwin = new MqttDeviceTwin();
            String insertTopic = expectedTopic;
            Queue<Pair<String, byte[]>> testAllReceivedMessages = new ConcurrentLinkedQueue<>();
            testAllReceivedMessages.add(new MutablePair<>(insertTopic, actualPayload));
            Deencapsulation.setField(testTwin, "allReceivedMessages", testAllReceivedMessages);

            Map<String, DeviceOperations> requestMap = new HashMap<>();
            requestMap.put(mockReqId, DEVICE_OPERATION_TWIN_GET_REQUEST);
            Deencapsulation.setField(testTwin, "requestMap", requestMap);
            Deencapsulation.setField(testTwin, "MQTT_LOCK", new Object());

            //act
            receivedMessage = (DeviceTwinMessage) testTwin.receive();
        }
        finally
        {
            //assert
            assertNotNull(receivedMessage);
            assertTrue(receivedMessage.getMessageType() == MessageType.DeviceTwin);
            assertTrue(receivedMessage.getDeviceOperationType() == DEVICE_OPERATION_UNKNOWN);
            assertTrue(receivedMessage.getRequestId() == null);
            assertTrue(receivedMessage.getStatus().equals("200"));
            assertTrue(receivedMessage.getVersion() == null);
        }
    }

    /*
    **Tests_SRS_MQTTDEVICETWIN_25_041: [**If the topic is of type response topic then this method shall parse further to look for version which if found is set by calling setVersion**]**
     */
    @Test
    public void receiveSetsVersionOnResTopic() throws IOException
    {
        final byte[] actualPayload = "GetTwinResponseDataContainingDesiredAndReportedPropertiesDocument".getBytes();
        final String expectedTopic = "$iothub/twin/res/" + "201" + "/?$rid=" + mockReqId + "&$version=" + mockVersion;
        DeviceTwinMessage receivedMessage = null;
        try
        {
            //arrange
            MqttDeviceTwin testTwin = new MqttDeviceTwin();
            String insertTopic = expectedTopic;
            Queue<Pair<String, byte[]>> testAllReceivedMessages = new ConcurrentLinkedQueue<>();
            testAllReceivedMessages.add(new MutablePair<>(insertTopic, actualPayload));
            Deencapsulation.setField(testTwin, "allReceivedMessages", testAllReceivedMessages);

            Map<String, DeviceOperations> requestMap = new HashMap<>();
            requestMap.put(mockReqId, DEVICE_OPERATION_TWIN_GET_REQUEST);
            Deencapsulation.setField(testTwin, "requestMap", requestMap);

            //act
            receivedMessage = (DeviceTwinMessage) testTwin.receive();

        }
        finally
        {
            //assert
            assertNotNull(receivedMessage);
            assertTrue(receivedMessage.getMessageType() == MessageType.DeviceTwin);
            assertTrue(receivedMessage.getDeviceOperationType() == DEVICE_OPERATION_TWIN_GET_RESPONSE);
            assertTrue(receivedMessage.getRequestId().equals(mockReqId));
            assertTrue(receivedMessage.getStatus().equals("201"));
            assertTrue(receivedMessage.getVersion().equals(mockVersion));
        }

    }

    /*
    **Tests_SRS_MQTTDEVICETWIN_25_041: [**If the topic is of type response topic then this method shall parse further to look for version which if found is set by calling setVersion**]**
     */
    @Test
    public void receiveDoesNotSetVersionOnResTopicIfNotFound() throws IOException
    {
        final byte[] actualPayload = "GetTwinResponseDataContainingDesiredAndReportedPropertiesDocument".getBytes();
        final String expectedTopic = "$iothub/twin/res/" + "201" + "/?$rid=" + mockReqId;
        DeviceTwinMessage receivedMessage = null;
        try
        {
            //arrange
            MqttDeviceTwin testTwin = new MqttDeviceTwin();
            String insertTopic = expectedTopic;
            Queue<Pair<String, byte[]>> testAllReceivedMessages = new ConcurrentLinkedQueue<>();
            testAllReceivedMessages.add(new MutablePair<>(insertTopic, actualPayload));
            Deencapsulation.setField(testTwin, "allReceivedMessages", testAllReceivedMessages);
            Map<String, DeviceOperations> requestMap = new HashMap<>();
            requestMap.put(mockReqId, DEVICE_OPERATION_TWIN_GET_REQUEST);
            Deencapsulation.setField(testTwin, "requestMap", requestMap);

            //act
            receivedMessage = (DeviceTwinMessage) testTwin.receive();
        }
        finally
        {
            //assert
            assertNotNull(receivedMessage);
            assertTrue(receivedMessage.getMessageType() == MessageType.DeviceTwin);
            assertTrue(receivedMessage.getDeviceOperationType() == DEVICE_OPERATION_TWIN_GET_RESPONSE);
            assertTrue(receivedMessage.getRequestId().equals(mockReqId));
            assertTrue(receivedMessage.getStatus().equals("201"));
            assertTrue(receivedMessage.getVersion() == null);
        }
    }

    /*
    **Tests_SRS_MQTTDEVICETWIN_25_044: [**If the topic is of type response then this method shall set data and operation type as DEVICE_OPERATION_TWIN_GET_RESPONSE if data is not null**]**
     */
    @Test
    public void receiveSetsDataForGetTwinResp() throws IOException
    {
        final byte[] actualPayload = "GetTwinResponseDataContainingDesiredAndReportedPropertiesDocument".getBytes();
        final String expectedTopic = "$iothub/twin/res/" + "200" + "/?$rid=" + mockReqId;
        DeviceTwinMessage receivedMessage = null;
        try
        {
            //arrange
            MqttDeviceTwin testTwin = new MqttDeviceTwin();
            String insertTopic = expectedTopic;
            Queue<Pair<String, byte[]>> testAllReceivedMessages = new ConcurrentLinkedQueue<>();
            testAllReceivedMessages.add(new MutablePair<>(insertTopic, actualPayload));
            Deencapsulation.setField(testTwin, "allReceivedMessages", testAllReceivedMessages);
<<<<<<< HEAD
            Deencapsulation.setField(testTwin, "MQTT_LOCK", new Object());
=======
>>>>>>> d270e6d5

            Map<String, DeviceOperations> requestMap = new HashMap<>();
            requestMap.put(mockReqId, DEVICE_OPERATION_TWIN_GET_REQUEST);
            Deencapsulation.setField(testTwin, "requestMap", requestMap);

            //act
            receivedMessage = (DeviceTwinMessage) testTwin.receive();
        }
        finally
        {
            //assert
            assertNotNull(receivedMessage);
            assertTrue(receivedMessage.getMessageType() == MessageType.DeviceTwin);
            assertTrue(receivedMessage.getDeviceOperationType() == DEVICE_OPERATION_TWIN_GET_RESPONSE);
            assertTrue(receivedMessage.getRequestId().equals(mockReqId));
            assertTrue(receivedMessage.getStatus().equals("200"));
            assertTrue(receivedMessage.getVersion() == null);

            byte[] receivedMessageBytes = receivedMessage.getBytes();
            assertTrue(receivedMessageBytes.length == actualPayload.length);
            for (int i = 0; i < receivedMessageBytes.length; i++)
            {
                assertTrue(receivedMessageBytes[i] == actualPayload[i]);
            }

        }
    }

    /*
    ** Tests_SRS_MQTTDEVICETWIN_25_045: [**If the topic is of type response then this method shall set empty data and operation type as DEVICE_OPERATION_TWIN_UPDATE_REPORTED_PROPERTIES_RESPONSE if data is null or empty**]**
     */
    @Test
    public void receiveDoesNotSetDataForUpdateReportedPropResp() throws IOException
    {
        final byte[] actualPayload = "".getBytes();
        /*
            The following does not work
            final byte[] actualPayload = null;
         */
        final String expectedTopic = "$iothub/twin/res/" + "200" + "/?$rid=" + mockReqId + "&$version=" + mockVersion;

        DeviceTwinMessage receivedMessage = null;
        try
        {
            //arrange
            MqttDeviceTwin testTwin = new MqttDeviceTwin();
            String insertTopic = expectedTopic;
            Queue<Pair<String, byte[]>> testAllReceivedMessages = new ConcurrentLinkedQueue<>();
            testAllReceivedMessages.add(new MutablePair<>(insertTopic, actualPayload));
            Deencapsulation.setField(testTwin, "allReceivedMessages", testAllReceivedMessages);

            Map<String, DeviceOperations> requestMap = new HashMap<>();
            requestMap.put(mockReqId, DEVICE_OPERATION_TWIN_UPDATE_REPORTED_PROPERTIES_REQUEST);
            Deencapsulation.setField(testTwin, "requestMap", requestMap);
            Deencapsulation.setField(testTwin, "MQTT_LOCK", new Object());

            //act
            receivedMessage = (DeviceTwinMessage) testTwin.receive();
        }
        finally
        {
            //assert
            assertNotNull(receivedMessage);
            assertTrue(receivedMessage.getMessageType() == MessageType.DeviceTwin);
            assertTrue(receivedMessage.getDeviceOperationType() == DEVICE_OPERATION_TWIN_UPDATE_REPORTED_PROPERTIES_RESPONSE);
            assertTrue(receivedMessage.getRequestId().equals(mockReqId));
            assertTrue(receivedMessage.getStatus().equals("200"));
            assertTrue(receivedMessage.getVersion().equals(mockVersion));

            byte[] receivedMessageBytes = receivedMessage.getBytes();
            assertTrue(receivedMessageBytes.length == 0);
        }
    }

    /*
    **Tests_SRS_MQTTDEVICETWIN_25_046: [**If the topic is of type patch for desired properties then this method shall set the data and operation type as DEVICE_OPERATION_TWIN_SUBSCRIBE_DESIRED_PROPERTIES_RESPONSE if data is not null or empty**]**
     */
    @Test
    public void receiveSetsDataForDesiredPropNotifResp() throws IOException
    {
        final byte[] actualPayload = "NotificationResponseDataContainingDesiredPropertiesDocument".getBytes();
        final String expectedTopic = "$iothub/twin/PATCH/properties/desired/";
        DeviceTwinMessage receivedMessage = null;
        try
        {
            //arrange
            MqttDeviceTwin testTwin = new MqttDeviceTwin();
            String insertTopic = expectedTopic;
            Queue<Pair<String, byte[]>> testAllReceivedMessages = new ConcurrentLinkedQueue<>();
            testAllReceivedMessages.add(new MutablePair<>(insertTopic, actualPayload));
            Deencapsulation.setField(testTwin, "allReceivedMessages", testAllReceivedMessages);

            //act
            receivedMessage = (DeviceTwinMessage) testTwin.receive();

        }
        finally
        {
            //assert
            assertNotNull(receivedMessage);
            assertTrue(receivedMessage.getMessageType() == MessageType.DeviceTwin);
            assertTrue(receivedMessage.getDeviceOperationType() == DEVICE_OPERATION_TWIN_SUBSCRIBE_DESIRED_PROPERTIES_RESPONSE);
            assertTrue(receivedMessage.getRequestId() == null);
            assertTrue(receivedMessage.getStatus() == null);
            assertTrue(receivedMessage.getVersion() == null);

            byte[] receivedMessageBytes = receivedMessage.getBytes();
            assertTrue(receivedMessageBytes.length == actualPayload.length);
            for (int i = 0; i < receivedMessageBytes.length; i++)
            {
                assertTrue(receivedMessageBytes[i] == actualPayload[i]);
            }
        }
    }

    /*
    **Tests_SRS_MQTTDEVICETWIN_25_042: [**If the topic is of type patch for desired properties then this method shall parse further to look for version which if found is set by calling setVersion**]**
     */
    @Test
    public void receiveDoesNotSetVersionForDesiredPropNotifRespIfNotFound() throws IOException
    {
        final byte[] actualPayload = "NotificationResponseDataContainingDesiredPropertiesDocument".getBytes();
        final String expectedTopic = "$iothub/twin/PATCH/properties/desired/";
        DeviceTwinMessage receivedMessage = null;
        try
        {
            //arrange
            MqttDeviceTwin testTwin = new MqttDeviceTwin();
            String insertTopic = expectedTopic;
            Queue<Pair<String, byte[]>> testAllReceivedMessages = new ConcurrentLinkedQueue<>();
            testAllReceivedMessages.add(new MutablePair<>(insertTopic, actualPayload));
            Deencapsulation.setField(testTwin, "allReceivedMessages", testAllReceivedMessages);

            //act
            receivedMessage = (DeviceTwinMessage) testTwin.receive();
        }
        finally
        {
            //assert
            assertNotNull(receivedMessage);
            assertTrue(receivedMessage.getMessageType() == MessageType.DeviceTwin);
            assertTrue(receivedMessage.getDeviceOperationType() == DEVICE_OPERATION_TWIN_SUBSCRIBE_DESIRED_PROPERTIES_RESPONSE);
            assertTrue(receivedMessage.getRequestId() == null);
            assertTrue(receivedMessage.getStatus() == null);
            assertTrue(receivedMessage.getVersion() == null);

            byte[] receivedMessageBytes = receivedMessage.getBytes();
            assertTrue(receivedMessageBytes.length == actualPayload.length);
            for (int i = 0; i < receivedMessageBytes.length; i++)
            {
                assertTrue(receivedMessageBytes[i] == actualPayload[i]);
            }
        }
    }

    /*
    **Tests_SRS_MQTTDEVICETWIN_25_042: [**If the topic is of type patch for desired properties then this method shall parse further to look for version which if found is set by calling setVersion**]**
     */
    @Test
    public void receiveSetVersionForDesiredPropNotifRespIfFound() throws IOException
    {
        final byte[] actualPayload = "NotificationResponseDataContainingDesiredPropertiesDocument".getBytes();
        final String expectedTopic = "$iothub/twin/PATCH/properties/desired/" + "?$version=" + mockVersion ;
        DeviceTwinMessage receivedMessage = null;
        try
        {
            //arrange
            MqttDeviceTwin testTwin = new MqttDeviceTwin();
            String insertTopic = expectedTopic;
            Queue<Pair<String, byte[]>> testAllReceivedMessages = new ConcurrentLinkedQueue<>();
            testAllReceivedMessages.add(new MutablePair<>(insertTopic, actualPayload));
            Deencapsulation.setField(testTwin, "allReceivedMessages", testAllReceivedMessages);
<<<<<<< HEAD
            Deencapsulation.setField(testTwin, "MQTT_LOCK", new Object());
=======
>>>>>>> d270e6d5

            //act
            receivedMessage = (DeviceTwinMessage) testTwin.receive();
        }
        finally
        {
            //assert
            assertNotNull(receivedMessage);
            assertTrue(receivedMessage.getMessageType() == MessageType.DeviceTwin);
            assertTrue(receivedMessage.getDeviceOperationType() == DEVICE_OPERATION_TWIN_SUBSCRIBE_DESIRED_PROPERTIES_RESPONSE);
            assertTrue(receivedMessage.getRequestId() == null);
            assertTrue(receivedMessage.getStatus() == null);
            assertTrue(receivedMessage.getVersion().equals(mockVersion));

            byte[] receivedMessageBytes = receivedMessage.getBytes();
            assertTrue(receivedMessageBytes.length == actualPayload.length);
            for (int i = 0; i < receivedMessageBytes.length; i++)
            {
                assertTrue(receivedMessageBytes[i] == actualPayload[i]);
            }
        }
    }

    /*
    **Tests_SRS_MQTTDEVICETWIN_25_043: [**If the topic is not of type response for desired properties then this method shall throw unsupportedoperation exception**]**
     */
    @Test (expected = UnsupportedOperationException.class)
    public void receiveThrowsUnsupportedExceptionOnAnythingOtherThenPatchDesiredProp() throws IOException
    {
        final byte[] actualPayload = "NotificationResponseDataContainingDesiredPropertiesDocument".getBytes();
        final String expectedTopic = "$iothub/twin/PATCH/properties/" + "?$version=" + mockVersion ;
        DeviceTwinMessage receivedMessage = null;
        try
        {
            //arrange
            MqttDeviceTwin testTwin = new MqttDeviceTwin();
            String insertTopic = expectedTopic;
            Queue<Pair<String, byte[]>> testAllReceivedMessages = new ConcurrentLinkedQueue<>();
            testAllReceivedMessages.add(new MutablePair<>(insertTopic, actualPayload));
            Deencapsulation.setField(testTwin, "allReceivedMessages", testAllReceivedMessages);
<<<<<<< HEAD
            Deencapsulation.setField(testTwin, "MQTT_LOCK", new Object());
=======
>>>>>>> d270e6d5

            //act
            receivedMessage = (DeviceTwinMessage) testTwin.receive();
        }
        finally
        {
            //assert
            assertNull(receivedMessage);
        }
    }

    /*
    **Tests_SRS_MQTTDEVICETWIN_25_037: [**This method shall parse topic to look for only either twin response topic or twin patch topic and thorw unsupportedoperation exception other wise.**]**
     */
    @Test (expected = UnsupportedOperationException.class)
    public void receiveThrowsUnsupportedExceptionOnAnythingOtherThenPatchOrResTopic() throws IOException
    {
        final byte[] actualPayload = "NotificationResponseDataContainingDesiredPropertiesDocument".getBytes();
        final String expectedTopic = "$iothub/twin/NOTPATCH_NOTRES/properties/" + "?$version=" + mockVersion ;
        DeviceTwinMessage receivedMessage = null;
        try
        {
            //arrange
            MqttDeviceTwin testTwin = new MqttDeviceTwin();
            String insertTopic = expectedTopic;
            Queue<Pair<String, byte[]>> testAllReceivedMessages = new ConcurrentLinkedQueue<>();
            testAllReceivedMessages.add(new MutablePair<>(insertTopic, actualPayload));
            Deencapsulation.setField(testTwin, "allReceivedMessages", testAllReceivedMessages);
<<<<<<< HEAD
            Deencapsulation.setField(testTwin, "MQTT_LOCK", new Object());
=======
>>>>>>> d270e6d5

            //act
            receivedMessage = (DeviceTwinMessage) testTwin.receive();
        }
        finally
        {
            //assert
            assertNull(receivedMessage);
        }
    }

    /*
     * Codes_SRS_MQTTDEVICETWIN_34_034: [If the call peekMessage returns null or empty string then this method shall do nothing and return null]
     */
    @Test
    public void receiveReturnsNullMessageIfTopicNotFound(@Mocked final Mqtt mockMqtt) throws IOException
    {
        //can't be initialized to null, so set it as a default message
        DeviceTwinMessage receivedMessage = new DeviceTwinMessage(new byte[] {1});
        try
        {
            //arrange
            MqttDeviceTwin testTwin = new MqttDeviceTwin();
            Queue<Pair<String, byte[]>> testAllReceivedMessages = new ConcurrentLinkedQueue<>();
            Deencapsulation.setField(mockMqtt, "allReceivedMessages", testAllReceivedMessages);
<<<<<<< HEAD
            Deencapsulation.setField(testTwin, "MQTT_LOCK", new Object());
=======
>>>>>>> d270e6d5

            //act
            receivedMessage = (DeviceTwinMessage) testTwin.receive();
        }
        finally
        {
            //assert
            assertNull(receivedMessage);
        }
    }

    // Tests_SRS_MQTTDEVICETWIN_34_040: [**If allReceivedMessages queue is null then this method shall throw IOException.**]**
    @Test (expected = IOException.class)
    public void nullReceivingQueueThrows() throws IOException
    {
        MqttDeviceTwin mqttDeviceTwin = new MqttDeviceTwin();
        Deencapsulation.setField(mqttDeviceTwin, "allReceivedMessages", null);
        mqttDeviceTwin.receive();
    }
}<|MERGE_RESOLUTION|>--- conflicted
+++ resolved
@@ -651,10 +651,7 @@
             Queue<Pair<String, byte[]>> testAllReceivedMessages = new ConcurrentLinkedQueue<>();
             testAllReceivedMessages.add(new MutablePair<>(insertTopic, actualPayload));
             Deencapsulation.setField(testTwin, "allReceivedMessages", testAllReceivedMessages);
-<<<<<<< HEAD
             Deencapsulation.setField(testTwin, "MQTT_LOCK", new Object());
-=======
->>>>>>> d270e6d5
 
             //act
             receivedMessage = (DeviceTwinMessage) testTwin.receive();
@@ -684,10 +681,8 @@
             Queue<Pair<String, byte[]>> testAllReceivedMessages = new ConcurrentLinkedQueue<>();
             testAllReceivedMessages.add(new MutablePair<>(insertTopic, actualPayload));
             Deencapsulation.setField(testTwin, "allReceivedMessages", testAllReceivedMessages);
-<<<<<<< HEAD
             Deencapsulation.setField(testTwin, "MQTT_LOCK", new Object());
-=======
->>>>>>> d270e6d5
+
 
             Map<String, DeviceOperations> requestMap = new HashMap<>();
             requestMap.put(mockReqId, DEVICE_OPERATION_TWIN_GET_REQUEST);
@@ -836,10 +831,7 @@
             Queue<Pair<String, byte[]>> testAllReceivedMessages = new ConcurrentLinkedQueue<>();
             testAllReceivedMessages.add(new MutablePair<>(insertTopic, actualPayload));
             Deencapsulation.setField(testTwin, "allReceivedMessages", testAllReceivedMessages);
-<<<<<<< HEAD
             Deencapsulation.setField(testTwin, "MQTT_LOCK", new Object());
-=======
->>>>>>> d270e6d5
 
             Map<String, DeviceOperations> requestMap = new HashMap<>();
             requestMap.put(mockReqId, DEVICE_OPERATION_TWIN_GET_REQUEST);
@@ -1012,10 +1004,7 @@
             Queue<Pair<String, byte[]>> testAllReceivedMessages = new ConcurrentLinkedQueue<>();
             testAllReceivedMessages.add(new MutablePair<>(insertTopic, actualPayload));
             Deencapsulation.setField(testTwin, "allReceivedMessages", testAllReceivedMessages);
-<<<<<<< HEAD
             Deencapsulation.setField(testTwin, "MQTT_LOCK", new Object());
-=======
->>>>>>> d270e6d5
 
             //act
             receivedMessage = (DeviceTwinMessage) testTwin.receive();
@@ -1056,10 +1045,7 @@
             Queue<Pair<String, byte[]>> testAllReceivedMessages = new ConcurrentLinkedQueue<>();
             testAllReceivedMessages.add(new MutablePair<>(insertTopic, actualPayload));
             Deencapsulation.setField(testTwin, "allReceivedMessages", testAllReceivedMessages);
-<<<<<<< HEAD
             Deencapsulation.setField(testTwin, "MQTT_LOCK", new Object());
-=======
->>>>>>> d270e6d5
 
             //act
             receivedMessage = (DeviceTwinMessage) testTwin.receive();
@@ -1088,10 +1074,7 @@
             Queue<Pair<String, byte[]>> testAllReceivedMessages = new ConcurrentLinkedQueue<>();
             testAllReceivedMessages.add(new MutablePair<>(insertTopic, actualPayload));
             Deencapsulation.setField(testTwin, "allReceivedMessages", testAllReceivedMessages);
-<<<<<<< HEAD
             Deencapsulation.setField(testTwin, "MQTT_LOCK", new Object());
-=======
->>>>>>> d270e6d5
 
             //act
             receivedMessage = (DeviceTwinMessage) testTwin.receive();
@@ -1117,10 +1100,7 @@
             MqttDeviceTwin testTwin = new MqttDeviceTwin();
             Queue<Pair<String, byte[]>> testAllReceivedMessages = new ConcurrentLinkedQueue<>();
             Deencapsulation.setField(mockMqtt, "allReceivedMessages", testAllReceivedMessages);
-<<<<<<< HEAD
             Deencapsulation.setField(testTwin, "MQTT_LOCK", new Object());
-=======
->>>>>>> d270e6d5
 
             //act
             receivedMessage = (DeviceTwinMessage) testTwin.receive();
